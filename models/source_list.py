--- conflicted
+++ resolved
@@ -72,27 +72,7 @@
     )
 
     is_sub = association_proxy('image', 'is_sub')
-<<<<<<< HEAD
-
     is_coadd = association_proxy('image', 'is_coadd')
-=======
-
-    is_coadd = association_proxy('image', 'is_coadd')
-
-    @hybrid_property
-    def is_coadd(self):
-        """Whether this source list is from a coadd image (detections),
-        or from a regular image (sources, the default).
-        """
-        if self.image is None:
-            return None
-        else:
-            return self.image.is_coadd
-
-    @is_coadd.expression
-    def is_coadd(cls):
-        return sa.select(Image.is_coadd).where(Image.id == cls.image_id).label('is_coadd')
->>>>>>> 13418849
 
     aper_rads = sa.Column(
         sa.ARRAY( sa.REAL ),
@@ -691,13 +671,8 @@
         """Get all the data products (WCSs and ZPs) that are made using this source list. """
         from models.world_coordinates import WorldCoordinates
         from models.zero_point import ZeroPoint
-<<<<<<< HEAD
+
         # TODO: add Cutouts and Measurements?
-
-=======
-
-        # TODO: add Cutouts and Measurements?
->>>>>>> 13418849
         with SmartSession(session) as session:
             wcs = session.scalars(sa.select(WorldCoordinates).where(WorldCoordinates.sources_id == self.id)).all()
             zps = session.scalars(sa.select(ZeroPoint).where(ZeroPoint.sources_id == self.id)).all()
