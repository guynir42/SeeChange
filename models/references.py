--- conflicted
+++ resolved
@@ -108,7 +108,6 @@
     )
 
     # this table doesn't have provenance.
-<<<<<<< HEAD
     # The underlying products will have their own provenance for the "coaddition" process.
 
     def __setattr__(self, key, value):
@@ -149,8 +148,6 @@
         self.products.image.psf = self.products.psf
         self.products.image.wcs = self.products.wcs
         self.products.image.zp = self.products.zp
-=======
-    # The underlying image will have its own provenance for the "coaddition" process.
 
     def __setattr__(self, key, value):
         if key == 'image':
@@ -158,5 +155,4 @@
             self.filter = value.filter
             self.section_id = value.section_id
 
-        super().__setattr__(key, value)
->>>>>>> e8d5426e
+        super().__setattr__(key, value)