import sys
import os
import math
import types
import hashlib
import pathlib
import logging
import json
import shutil
import datetime
from uuid import UUID

from contextlib import contextmanager
import numpy as np

from astropy.coordinates import SkyCoord

import sqlalchemy as sa
from sqlalchemy import func, orm

from sqlalchemy.orm import sessionmaker, declarative_base
from sqlalchemy.ext.declarative import declared_attr
from sqlalchemy.ext.hybrid import hybrid_method, hybrid_property
from sqlalchemy.orm.exc import DetachedInstanceError
from sqlalchemy.dialects.postgresql import UUID as sqlUUID
from sqlalchemy.dialects.postgresql import array as sqlarray
from sqlalchemy.schema import CheckConstraint

from models.enums_and_bitflags import (
    data_badness_dict,
    data_badness_inverse,
    string_to_bitflag,
    bitflag_to_string,
)

import util.config as config
from util.archive import Archive

utcnow = func.timezone("UTC", func.current_timestamp())


_logger = logging.getLogger("main")
if len(_logger.handlers) == 0:
    _logout = logging.StreamHandler( sys.stderr )
    _logger.addHandler( _logout )
    _formatter = logging.Formatter( f"[%(asctime)s - %(levelname)s] - %(message)s", datefmt="%Y-%m-%d %H:%M:%S" )
    _logout.setFormatter( _formatter )
# _logout.setLevel( logging.DEBUG )

# this is the root SeeChange folder
CODE_ROOT = os.path.abspath(os.path.join(__file__, os.pardir, os.pardir))

_engine = None
_Session = None


def Session():
    """
    Make a session if it doesn't already exist.
    Use this in interactive sessions where you don't
    want to open the session as a context manager.
    If you want to use it in a context manager
    (the "with" statement where it closes at the
    end of the context) use SmartSession() instead.

    Returns
    -------
    sqlalchemy.orm.session.Session
        A session object that doesn't automatically close.
    """
    global _Session, _engine

    if _Session is None:
        cfg = config.Config.get()
        url = (f'{cfg.value("db.engine")}://{cfg.value("db.user")}:{cfg.value("db.password")}'
               f'@{cfg.value("db.host")}:{cfg.value("db.port")}/{cfg.value("db.database")}')
        _engine = sa.create_engine(url, future=True, poolclass=sa.pool.NullPool)

        _Session = sessionmaker(bind=_engine, expire_on_commit=False)

    session = _Session()

    return session


@contextmanager
def SmartSession(*args):
    """
    Return a Session() instance that may or may not
    be inside a context manager.

    If a given input is already a session, just return that.
    If all inputs are None, create a session that would
    close at the end of the life of the calling scope.
    """
    global _Session, _engine

    for arg in args:
        if isinstance(arg, sa.orm.session.Session):
            yield arg
            return
        if arg is None:
            continue
        else:
            raise TypeError(
                "All inputs must be sqlalchemy sessions or None. "
                f"Instead, got {args}"
            )

    # none of the given inputs managed to satisfy any of the conditions...
    # open a new session and close it when outer scope is done
    with Session() as session:
        yield session


def get_all_database_objects(display=False, session=None):
    """Find all the objects and their associated IDs in the database.

<<<<<<< HEAD
=======
    WARNING: this is only meant to be used on test databases.
    Calling this on a production database would be very slow!

>>>>>>> 13418849
    Parameters
    ----------
    display: bool (optional)
        If True, print the results to stdout.
    session: sqlalchemy.orm.session.Session (optional)
        The session to use. If None, a new session will be created.

    Returns
    -------
    dict
        A dictionary with the object class names as keys and the IDs list as values.

    """
    from models.provenance import Provenance, CodeVersion, CodeHash
    from models.datafile import DataFile
    from models.exposure import Exposure
    from models.image import Image
    from models.source_list import SourceList
    from models.psf import PSF
    from models.world_coordinates import WorldCoordinates
    from models.zero_point import ZeroPoint
    from models.cutouts import Cutouts
    from models.measurements import Measurements
    from models.calibratorfile import CalibratorFile
    from models.catalog_excerpt import CatalogExcerpt
    from models.reference import Reference
    from models.instrument import SensorSection

    models = [
        CodeHash, CodeVersion, Provenance, DataFile, Exposure, Image,
        SourceList, PSF, WorldCoordinates, ZeroPoint, Cutouts, Measurements,
        CalibratorFile, CatalogExcerpt, Reference, SensorSection
    ]

    output = {}
    with SmartSession(session) as session:
        for model in models:
            object_ids = session.scalars(sa.select(model.id)).all()
            output[model] = object_ids

            if display:
                print(f"{model.__name__:16s}: ", end='')
                for obj_id in object_ids:
                    print(obj_id, end=', ')
                print()

    return output


def safe_merge(session, obj):
    """
    Only merge the object if it has a valid ID,
    and if it does not exist on the session.
    Otherwise, return the object itself.

    Parameters
    ----------
    session: sqlalchemy.orm.session.Session
        The session to use for the merge.
    obj: SeeChangeBase
        The object to merge.

    Returns
    -------
    obj: SeeChangeBase
        The merged object, or the unmerged object
        if it is already on the session or if it
        doesn't have an ID.
    """
    if obj is None:
        return None

    if obj.id is None:
        return obj

    # if obj in session:
    #     return obj
    #
    # if obj.id in [item.id for item in session.new | session.dirty | session.deleted if isinstance(item, type(obj))]:
    #     return obj

    return session.merge(obj)


class SeeChangeBase:
    """Base class for all SeeChange classes."""

    created_at = sa.Column(
        sa.DateTime,
        nullable=False,
        default=utcnow,
        index=True,
        doc="UTC time of insertion of object's row into the database.",
    )

    modified = sa.Column(
        sa.DateTime,
        default=utcnow,
        onupdate=utcnow,
        nullable=False,
        doc="UTC time the object's row was last modified in the database.",
    )

    type_annotation_map = { UUID: sqlUUID }

    def __init__(self, **kwargs):
        self.from_db = False  # let users know this object was newly created
        for k, v in kwargs.items():
            setattr(self, k, v)

    @orm.reconstructor
    def init_on_load(self):
        self.from_db = True  # let users know this object was loaded from the database

    def get_attribute_list(self):
        """
        Get a list of all attributes of this object,
        not including internal SQLAlchemy attributes,
        and database level attributes like id, created_at, etc.
        """
        attrs = [
            a for a in self.__dict__.keys()
            if (
                a not in ['_sa_instance_state', 'id', 'created_at', 'modified', 'from_db']
                and not callable(getattr(self, a))
                and not isinstance(getattr(self, a), (
                    orm.collections.InstrumentedList, orm.collections.InstrumentedDict
                ))
            )
        ]

        return attrs

    def set_attributes_from_dict( self, dictionary ):
        """Set all atributes of self from a dictionary, excepting existing attributes that are methods.

        Parameters
        ----------
        dictionary: dict
          A dictionary of attributes to set in self

        """
        for key, value in dictionary.items():
            if hasattr(self, key):
                if type( getattr( self, key ) ) != types.MethodType:
                    setattr(self, key, value)

    def recursive_merge(self, session, done_list=None):
        """
        Recursively merge (using safe_merge) all the objects,
        the parent objects (image, ref_image, new_image, etc.)
        and the provenances of all of these, into the given session.

        Parameters
        ----------
        session: sqlalchemy.orm.session.Session
            The session to use for the merge.
        done_list: list (optional)
            A list of objects that have already been merged.

        Returns
        -------
        SeeChangeBase
            The merged object.
        """
        if done_list is None:
            done_list = set()

        obj = safe_merge(session, self)
        if obj in done_list:
            return obj
        done_list.add(obj)

        attributes = [
            'provenance',
            'code_version',
            'exposure',
            'image',
            'datafile',
            'sources',
            'psf',
            'wcs',
            'zp',
            'upstream_images',
        ]
<<<<<<< HEAD

        from models.provenance import CodeVersion
        if isinstance(self, CodeVersion):
            print('CodeVersion recursive merge! ')
=======
>>>>>>> 13418849

        # recursively call this on the provenance and other parent objects
        for att in attributes:
            try:
                sub_obj = getattr(self, att, None)
                # go over lists:
                if isinstance(sub_obj, list):
                    setattr(obj, att, [o.recursive_merge(session, done_list=done_list) for o in sub_obj])

                if isinstance(sub_obj, SeeChangeBase):
                    setattr(obj, att, sub_obj.recursive_merge(session, done_list=done_list))

            except DetachedInstanceError:
                pass

        return obj

    def get_upstreams(self, session=None):
        """Get all data products that were directly used to create this object (non-recursive)."""
        raise NotImplementedError('get_upstreams not implemented for this class')

    def get_downstreams(self, session=None):
        """Get all data products that were created directly from this object (non-recursive)."""
        raise NotImplementedError('get_downstreams not implemented for this class')

    def to_dict(self):
        """Translate all the SQLAlchemy columns into a dictionary.

        This can be used, e.g., to cache a row from DB to a file.
        This will include foreign keys, which are not guaranteed
        to remain the same when loading into a new database,
        so all the relationships the object has should be
        reconstructed manually when loading it from the dictionary.

        This will not include any of the attributes of the object
        that are not saved into the database, but those have to
        be lazy loaded anyway, as they are not persisted.

        Will convert non-standard data types:
        UUID will be converted to string (using the .hex attribute).
<<<<<<< HEAD
=======
        Numpy arrays are replaced by lists.
>>>>>>> 13418849

        To reload, use the from_dict() method:
        reloaded_object = MyClass.from_dict( output_dict )
        This will reconstruct the object, including the non-standard
        data types like the UUID.
        """
        output = {}
        for key in sa.inspect(self).mapper.columns.keys():
            value = getattr(self, key)
            if key == 'md5sum' and value is not None:
                if isinstance(value, UUID):
                    value = value.hex
            if key == 'md5sum_extensions' and value is not None:
                if isinstance(value, list):
                    value = [v.hex if isinstance(v, UUID) else v for v in value]

            if key == 'aper_rads' and isinstance(value, np.ndarray):
                value = list(value)
            if key == 'aper_cors' and isinstance(value, np.ndarray):
                value = list(value)
            if key == 'aper_cor_radii' and isinstance(value, np.ndarray):
                value = list(value)

            if key in ['modified', 'created_at'] and isinstance(value, datetime.datetime):
                value = value.isoformat()

<<<<<<< HEAD
=======
            if isinstance(value, (datetime.datetime, np.ndarray)):
                raise TypeError('Found some columns we non-standard types. Please parse all columns! ')

>>>>>>> 13418849
            output[key] = value

        return output

    @classmethod
    def from_dict(cls, dictionary):
        """Convert a dictionary into a new object. """
        dictionary.pop('modified')  # we do not want to recreate the object with an old "modified" time

        md5sum = dictionary.get('md5sum', None)
        if md5sum is not None:
            dictionary['md5sum'] = UUID(md5sum)

        md5sum_extensions = dictionary.get('md5sum_extensions', None)
        if md5sum_extensions is not None:
            new_extensions = [UUID(md5) for md5 in md5sum_extensions if md5 is not None]
            dictionary['md5sum_extensions'] = new_extensions

        aper_rads = dictionary.get('aper_rads', None)
        if aper_rads is not None:
            dictionary['aper_rads'] = np.array(aper_rads)

        aper_cors = dictionary.get('aper_cors', None)
        if aper_cors is not None:
            dictionary['aper_cors'] = np.array(aper_cors)

        aper_cor_radii = dictionary.get('aper_cor_radii', None)
        if aper_cor_radii is not None:
            dictionary['aper_cor_radii'] = np.array(aper_cor_radii)

        created_at = dictionary.get('created_at', None)
        if created_at is not None:
            dictionary['created_at'] = datetime.datetime.fromisoformat(created_at)

        return cls(**dictionary)

    def to_json(self, filename):
        """Translate a row object's column values to a JSON file.

        See the description of to_dict() for more details.

        Parameters
        ----------
        filename: str or path
            The path to the output JSON file.
        """
        with open(filename, 'w') as fp:
            json.dump(self.to_dict(), fp, indent=2)

    def copy_to_cache(self, cache_dir, filepath=None):
        """Save a copy of the object (and associated files) into a cache directory.

        If the object is a FileOnDiskMixin, then the file(s) pointed by get_fullpath()
        will be copied to the cache directory with their original names,
        unless filepath is specified, in which case the cached files will
        have a different name than the files in the data folder (and the database filepath).
        The filepath (with optional first extension) will be used to create a JSON file
        which holds the object's column attributes (i.e., only those that are
        database persistent).

        If caching a non-FileOnDiskMixin object, the filepath argument must be given,
        because it is used to name the JSON file.

        Parameters
        ----------
        cache_dir: str or path
            The path to the cache directory.
        filepath: str or path (optional)
            Must be given if the object is not a FileOnDiskMixin.
            If it is a FileOnDiskMixin, it will be used to name
            the data files and the JSON file in the cache folder.

        Returns
        -------
        str
            The full path to the output json file.
        """
        json_filepath = filepath
        if not isinstance(self, FileOnDiskMixin):
            if filepath is None:
                raise ValueError("filepath must be given when caching a non FileOnDiskMixin object")

        else:
            if filepath is None:  # use the FileOnDiskMixin filepath as default
                filepath = self.filepath  # use this filepath for the data files
                json_filepath = self.filepath  # use the same filepath for the json file too
                if self.filepath_extensions is not None and len(self.filepath_extensions) > 0:
                    json_filepath += self.filepath_extensions[0]  # only append this extension to the json filename

            for i, source_f in enumerate(self.get_fullpath(as_list=True)):
                if source_f is None:
                    continue
                target_f = os.path.join(cache_dir, filepath)
                if self.filepath_extensions is not None and i < len(self.filepath_extensions):
                    target_f += self.filepath_extensions[i]
                _logger.debug(f"Copying {source_f} to {target_f}")
                os.makedirs(os.path.dirname(target_f), exist_ok=True)
                shutil.copy2(source_f, target_f)

        # attach the cache_dir and the .json extension if needed
        json_filepath = os.path.join(cache_dir, json_filepath)
        if not json_filepath.endswith('.json'):
            json_filepath += '.json'
        self.to_json(json_filepath)

        return json_filepath

    @classmethod
    def copy_from_cache(cls, cache_dir, filepath):
        """Copy and reconstruct an object from the cache directory.

        Will need the JSON file that contains all the column attributes of the file.
        Once those are successfully loaded, and if the object is a FileOnDiskMixin,
        it will be able to figure out where all the associated files are saved
        based on the filepath and extensions in the JSON file.
        Those files will be copied into the current data directory
        (i.e., that pointed to by FileOnDiskMixin.local_path).
        The reconstructed object should be correctly associated
        with its files but will not necessarily have the correct
        relationships to other objects.

        Parameters
        ----------
        cache_dir: str or path
            The path to the cache directory.
        filepath: str or path
            The name of the JSON file that holds the column attributes.

        Returns
        -------
        output: SeeChangeBase
            The reconstructed object, of the same type as the class.
        """
        # allow user to give an absolute path, so long as it is in the cache dir
        if filepath.startswith(cache_dir):
            filepath = filepath[len(cache_dir) + 1:]

        # allow the user to give the filepath with or without the .json extension
        if filepath.endswith('.json'):
            filepath = filepath[:-5]

        full_path = os.path.join(cache_dir, filepath)
        with open(full_path + '.json', 'r') as fp:
            json_dict = json.load(fp)

        output = cls.from_dict(json_dict)

        # copy any associated files
        if isinstance(output, FileOnDiskMixin):
            # if fullpath ends in filepath_extensions[0]
            if (
                    output.filepath_extensions is not None and
                    output.filepath_extensions[0] is not None and
                    full_path.endswith(output.filepath_extensions[0])
            ):
                full_path = full_path[:-len(output.filepath_extensions[0])]

            for i, target_f in enumerate(output.get_fullpath(as_list=True)):
                if target_f is None:
                    continue
                source_f = os.path.join(cache_dir, full_path)
                if output.filepath_extensions is not None and i < len(output.filepath_extensions):
                    source_f += output.filepath_extensions[i]
                _logger.debug(f"Copying {source_f} to {target_f}")
                os.makedirs(os.path.dirname(target_f), exist_ok=True)
                shutil.copyfile(source_f, target_f)

        return output
<<<<<<< HEAD

=======
>>>>>>> 13418849

Base = declarative_base(cls=SeeChangeBase)

ARCHIVE = None


def get_archive_object():
    """Return a global archive object. If it doesn't exist, create it based on the current config. """
    global ARCHIVE
    if ARCHIVE is None:
        cfg = config.Config.get()
        archive_specs = cfg.value('archive', None)
        if archive_specs is not None:
            ARCHIVE = Archive(**archive_specs)
    return ARCHIVE


class FileOnDiskMixin:
    """Mixin for objects that refer to files on disk.

    Files are assumed to live on the local disk (underneath the
    configured path.data_root), and optionally on a archive server
    (configured through the subproperties of "archive" in the yaml
    config file).  The property filepath is the path relative to the
    root in both cases.

    If there is a single file associated with this entry, then filepath
    has the name of that file.  md5sum holds a checksum for the file,
    *if* it has been correctly saved to the archive.  If the file has
    not been saved to the archive, md5sum is null.  In this case,
    filepath_extensions and md5sum_extensions will be null.  (Exception:
    if you are configured with a null archive (config parameter archive
    in the yaml config file is null), then md5sum will be set when the
    image is saved to disk, instead of when it's saved to the archive.)

    If there are multiple files associated with this entry, then
    filepath is the beginning of the names of all the files.  Each entry
    in filepath_extensions is then appended to filepath to get the
    actual path of the file.  For example, if an image file has the
    image itself, an associated weight, and an associated mask, then
    filepath might be "image" and filepath_extensions might be
    [".fits.fz", ".mask.fits.fz", ".weight.fits.fz"] to indicate that
    the three files image.fits.fz, image.mask.fits.fz, and
    image.weight.fz are all associated with this entry.  When
    filepath_extensions is non-null, md5sum should be null, and
    md5sum_extensions is an array with the same length as
    filepath_extensions.  (For extension files that have not yet been
    saved to the archive, that element of the md5sum_etensions array is
    null.)

    Saving data:

    Any object that implements this mixin must call this class' "save"
    method in order to save the data to disk.  (This may be through
    super() if the subclass has to do custom things.)  The save method
    of this class will save to the local filestore (underneath
    path.data_root), and also save it to the archive.  Once a file is
    saved on the archive, the md5sum (or md5sum_extensions) field in the
    database record is updated.  (If the file has not been saved to the
    archive, then the md5sum and md5sum_extensions fields will be null.)

    Loading data:

    When calling get_fullpath(), the object will first check if the file
    exists locally, and then it will import it from archive if missing
    (and if archive is defined).  If you want to avoid downloading, use
    get_fullpath(download=False) or get_fullpath(nofile=True).  (The
    latter case won't even try to find the file on the lcoal disk, it
    will just tell you what the path should be.)  If you want to always
    get a list of filepaths (even if filepath_extensions=None) use
    get_fullpath(as_list=True).  If the file is missing locally, and
    downloading cannot proceed (because no archive is defined, or
    because the download=False flag is used, or because the file is
    missing from server), then the call to get_fullpath() will raise an
    exception (unless you use download=False or nofile=True).

    After all the pulling from the archive is done and the file(s) exist
    locally, the full (absolute) path to the local file is returned.  It
    is then up to the inheriting object (e.g., the Exposure or Image) to
    actually load the file from disk and figure out what to do with the
    data.

    The path to the local file store and the archive object are saved in
    class variables "local_path" and "archive" that are initialized from
    the config system the first time the class is loaded.

    """
    local_path = None
    temp_path = None

    @classmethod
    def configure_paths(cls):
        cfg = config.Config.get()
        cls.local_path = cfg.value('path.data_root', None)

        if cls.local_path is None:
            cls.local_path = cfg.value('path.data_temp', None)
        if cls.local_path is None:
            cls.local_path = os.path.join(CODE_ROOT, 'data')

        if not os.path.isabs(cls.local_path):
            cls.local_path = os.path.join(CODE_ROOT, cls.local_path)
        if not os.path.isdir(cls.local_path):
            os.makedirs(cls.local_path, exist_ok=True)
<<<<<<< HEAD

        # use this to store temporary files (scratch files)
        cls.temp_path = cfg.value('path.data_temp', None)
        if cls.temp_path is None:
            cls.temp_path = os.path.join(CODE_ROOT, 'data')

=======

        # use this to store temporary files (scratch files)
        cls.temp_path = cfg.value('path.data_temp', None)
        if cls.temp_path is None:
            cls.temp_path = os.path.join(CODE_ROOT, 'data')

>>>>>>> 13418849
        if not os.path.isabs(cls.temp_path):
            cls.temp_path = os.path.join(CODE_ROOT, cls.temp_path)
        if not os.path.isdir(cls.temp_path):
            os.makedirs(cls.temp_path, exist_ok=True)

    @classmethod
    def safe_mkdir(cls, path):
        if path is None or path == '':
            return  # ignore empty paths, we don't need to make them!
        cfg = config.Config.get()

        allowed_dirs = []
        if cls.local_path is not None:
            allowed_dirs.append(cls.local_path)
        temp_path = cfg.value('path.data_temp', None)
        if temp_path is not None:
            allowed_dirs.append(temp_path)

        allowed_dirs = list(set(allowed_dirs))

        ok = False

        for d in allowed_dirs:
            parent = os.path.realpath(os.path.abspath(d))
            child = os.path.realpath(os.path.abspath(path))

            if os.path.commonpath([parent]) == os.path.commonpath([parent, child]):
                ok = True
                break

        if not ok:
            err_str = "Cannot make a new folder not inside the following folders: "
            err_str += "\n".join(allowed_dirs)
            err_str += f"\n\nAttempted folder: {path}"
            raise ValueError(err_str)

        # if the path is ok, also make the subfolders
        os.makedirs(path, exist_ok=True)

    filepath = sa.Column(
        sa.Text,
        nullable=False,
        index=True,
        unique=True,
        doc="Base path (relative to the data root) for a stored file"
    )

    filepath_extensions = sa.Column(
        sa.ARRAY(sa.Text),
        nullable=True,
        doc="If non-null, array of text appended to filepath to get actual saved filenames."
    )

    md5sum = sa.Column(
        sqlUUID(as_uuid=True),
        nullable=True,
        default=None,
        doc = "md5sum of the file, provided by the archive server"
    )

    md5sum_extensions = sa.Column(
        sa.ARRAY(sqlUUID(as_uuid=True)),
        nullable=True,
        default=None,
        doc="md5sum of extension files; must have same number of elements as filepath_extensions"
    )

    # ref: https://docs.sqlalchemy.org/en/20/orm/declarative_mixins.html#creating-indexes-with-mixins
    @declared_attr
    def __table_args__(cls):
        return (
            CheckConstraint(
                sqltext='NOT(md5sum IS NULL AND '
                        '(md5sum_extensions IS NULL OR array_position(md5sum_extensions, NULL) IS NOT NULL))',
                name=f'{cls.__tablename__}_md5sum_check'
            ),
        )

    def __init__(self, *args, **kwargs):
        """
        Initialize an object that is associated with a file on disk.
        If giving a single unnamed argument, will assume that is the filepath.
        Note that the filepath should not include the global data path,
        but only a path relative to that. # TODO: remove the global path if filepath starts with it?

        Parameters
        ----------
        args: list
            List of arguments, should only contain one string as the filepath.
        kwargs: dict
            Dictionary of keyword arguments.
            These include:
            - filepath: str
                Use instead of the unnamed argument.
            - nofile: bool
                If True, will not require the file to exist on disk.
                That means it will not try to download it from archive, either.
                This should be used only when creating a new object that will
                later be associated with a file on disk (or for tests).
                This property is NOT SAVED TO DB!
                Saving to DB should only be done when a file exists
                This is True by default, except for subclasses that
                override the _do_not_require_file_to_exist() method.
                # TODO: add the check that file exists before committing?
        """
        if len(args) == 1 and isinstance(args[0], str):
            self.filepath = args[0]

        self.filepath = kwargs.pop('filepath', self.filepath)
        self.nofile = kwargs.pop('nofile', self._do_not_require_file_to_exist())

        self._archive = None

    @orm.reconstructor
    def init_on_load(self):
        self.nofile = self._do_not_require_file_to_exist()
        self._archive = None

    @property
    def archive(self):
        if getattr(self, '_archive', None) is None:
            self._archive = get_archive_object()
        return self._archive

    @archive.setter
    def archive(self, value):
        self._archive = value

    @staticmethod
    def _do_not_require_file_to_exist():
        """
        The default value for the nofile property of new objects.
        Generally it is ok to make new FileOnDiskMixin derived objects
        without first having a file (the file is created by the app and
        saved to disk before the object is committed).
        Some subclasses (e.g., Exposure) will override this method
        so that the default is that a file MUST exist upon creation.
        In either case the caller to the __init__ method can specify
        the value of nofile explicitly.
        """
        return True

    def __setattr__(self, key, value):
        if key == 'filepath' and isinstance(value, str):
            value = self._validate_filepath(value)

        super().__setattr__(key, value)

    def _validate_filepath(self, filepath):
        """
        Make sure the filepath is legitimate.
        If the filepath starts with the local path
        (i.e., an absolute path is given) then
        the local path is removed from the filepath,
        forcing it to be a relative path.

        Parameters
        ----------
        filepath: str
            The filepath to validate.

        Returns
        -------
        filepath: str
            The validated filepath.
        """
        if filepath.startswith(self.local_path):
            filepath = filepath[len(self.local_path) + 1:]

        return filepath

    def get_fullpath(self, download=True, as_list=False, nofile=None, always_verify_md5=False):
        """
        Get the full path of the file, or list of full paths
        of files if filepath_extensions is not None.
        If the archive is defined, and download=True (default),
        the file will be downloaded from the server if missing.
        If the file is not found on server or locally, will
        raise a FileNotFoundError.
        When setting self.nofile=True, will not check if the file exists,
        or try to download it from server. The assumption is that an
        object with self.nofile=True will be associated with a file later on.

        If the file is found on the local drive, under the local_path,
        (either it was there or after it was downloaded)
        the full path is returned.
        The application is then responsible for loading the content
        of the file.

        When the filepath_extensions is None, will return a single string.
        When the filepath_extensions is an array, will return a list of strings.
        If as_list=False, will always return a list of strings,
        even if filepath_extensions is None.

        Parameters
        ----------
        download: bool
            Whether to download the file from server if missing.
            Must have archive defined. Default is True.
        as_list: bool
            Whether to return a list of filepaths, even if filepath_extensions=None.
            Default is False.
        nofile: bool
            Whether to check if the file exists on local disk.
            Default is None, which means use the value of self.nofile.
        always_verify_md5: bool
            Set True to verify that the file's md5sum matches what's
            in the database (if there is one in the database), and
            raise an exception if it doesn't.  Ignored if nofile=True.

        Returns
        -------
        str or list of str
            Full path to the file(s) on local disk.
        """
        if self.filepath_extensions is None:
            if as_list:
                return [self._get_fullpath_single(download=download, nofile=nofile,
                                                  always_verify_md5=always_verify_md5)]
            else:
                return self._get_fullpath_single(download=download, nofile=nofile,
                                                 always_verify_md5=always_verify_md5)
        else:
            return [
                self._get_fullpath_single(download=download, ext=ext, nofile=nofile,
                                          always_verify_md5=always_verify_md5)
                for ext in self.filepath_extensions
            ]

    def _get_fullpath_single(self, download=True, ext=None, nofile=None, always_verify_md5=False):
        """Get the full path of a single file.
        Will follow the same logic as get_fullpath(),
        of checking and downloading the file from the server
        if it is not on local disk.

        Parameters
        ----------
        download: bool
            Whether to download the file from server if missing.
            Must have archive defined. Default is True.
        ext: str
            Extension to add to the filepath. Default is None
            (indicating that this object is stored in a single file).
        nofile: bool
            Whether to check if the file exists on local disk.
            Default is None, which means use the value of self.nofile.
        always_verify_md5: bool
            Set True to verify that the file's md5sum matches what's
            in the database (if there is one in the database), and
            raise an exception if it doesn't.  Ignored if nofile=True.

        Returns
        -------
        str
            Full path to the file on local disk.

        """
        if self.filepath is None:
            return None

        if nofile is None:
            nofile = self.nofile

        if not nofile and self.local_path is None:
            raise ValueError("Local path not defined!")

        fname = self.filepath
        md5sum = None
        if ext is None:
            md5sum = self.md5sum.hex if self.md5sum is not None else None
        else:
            found = False
            try:
                extdex = self.filepath_extensions.index( ext )
            except ValueError:
                raise ValueError(f"Unknown extension {ext} for {fname}" )
            if (self.md5sum_extensions is None ) or ( extdex >= len(self.md5sum_extensions) ):
                md5sum = None
            else:
                md5sum = self.md5sum_extensions[extdex]
                md5sum = None if md5sum is None else md5sum.hex
            fname += ext

        downloaded = False
        fullname = os.path.join(self.local_path, fname)
        if ( not nofile ) and ( not os.path.exists(fullname) ) and download and ( self.archive is not None ):
            if md5sum is None:
                raise RuntimeError(f"Don't have md5sum in the database for {fname}, can't download")
            self.archive.download( fname, fullname, verifymd5=True, clobbermismatch=False, mkdir=True )
            downloaded = True

        if not nofile:
            if not os.path.exists(fullname):
                raise FileNotFoundError(f"File {fullname} not found!")
            elif always_verify_md5 and not downloaded and md5sum is not None:
                # self.archive.download will have already verified the md5sum
                filemd5 = hashlib.md5()
                with open(fullname, "rb") as ifp:
                    filemd5.update(ifp.read())
                localmd5 = filemd5.hexdigest()
                if localmd5 != md5sum:
                    raise ValueError( f"{fname} has md5sum {localmd5} on disk, which doesn't match the "
                                      f"database value of {md5sum}" )

        return fullname

    def save(self, data, extension=None, overwrite=True, exists_ok=True, verify_md5=True, no_archive=False ):
        """Save a file to disk, and to the archive.

        Parameters
        ---------
        data: bytes, string, or Path
          The data to be saved
        extension: string or None
          The file extension
        overwrite: bool
          True to overwrite existing files (locally and on the archive).
        exists_ok: bool
          Ignored if overwrite is True.  Otherwise: if the file exists
          on disk, and this is False, raise an exception.
        verify_md5: bool
          Used to modify both overwrite and exists_ok
            LOCAL STORAGE
               verify_md5 = True
                  if overwrite = True, check file md5 before actually overwriting
                  if overwrite = False
                      if exists_ok = True, verify existing file
               verify_md5 = False
                  if overwrite = True, always overwrite the file
                  if overwrite = False
                      if exists_ok = True, assume existing file is right
            ARCHIVE
               If self.md5sum (or the appropriate entry in
               md5sum_extensions) is null, then always upload to the
               archive as long as no_archive is False). Otherwise,
               verify_md5 modifies the behavior;
               verify_md5 = True
                 If self.md5sum (or the appropriate entry in
                 md5sum_extensions) matches the md5sum of the passed data,
                 do not upload to the archive.  Otherwise, if overwrite
                 is true, upload to the archive; if overwrite is false,
                 raise an exception.
               verify_md5 = False
                 If overwrite is True, upload to the archive,
                 overwriting what's there.  Otherwise, assume that
                 what's on the archive is right.
        no_archive: bool
          If True, do *not* save to the archive, only to the local filesystem.

        If data is a "bytes" type, then it represents the relevant
        binary data.  It will be written to the right place in the local
        filestore (underneath path.data_root).

        If data is a pathlib.Path or a string, then it is the
        (resolvable) path to a file on disk.  In this case, if the file
        is already in the right place underneath path.data_root, it is
        just left in place (modulo verify_md5).  Otherwise, it is copied
        there.

        Then, in either case, the file is uploaded to the archive (if
        the class property archive is not None, modul verify_md5).  Once
        it's uploaded to the archive, the object's md5sum is set (or
        updated, if overwrite is True and it wasn't null to start with).

        If extension is not None, and it isn't already in the list of
        filepath_extensions, it will be added.

        Performance notes: if you call this with anything other than
        overwrite=False, exists_ok=True, verify_md5=False, you may well
        have redundant I/O.  You may have saved an image before, and
        then (for instance) called
        pipeline.data_store.save_and_commit(), which will at the very
        least read things to verify that md5sums match.

        Of course, not either using overwrite=True or verify_md5=True
        could lead to incorrect files in either the local filestore on
        the server not being detected.

        """

        # (This one is an ugly mess of if statements, done to avoid reading
        # or writing files when not necessary since I/O tends to be much
        # more expensive than processing.)

        # First : figure out if this is an extension or not,
        #   and make sure that's consistent with the object.
        # If it is:
        #   Find the index into the extensions array for
        #   this extension, or append to the array if
        #   it's a new extension that doesn't already exist.
        #   Set the variables curextensions and extmd5s to lists with
        #   extensions and md5sums of extension files,
        #   initially copied from self.filepath_extensions and
        #   self.md5sum_extensions, and modified if necessary
        #   with the saved file.  extensiondex holds the index
        #   into both of these arrays for the current extension.
        # else:
        #   Set curextions, extmd5s, and extensiondex to None.

        # We will either replace these two variables with empty lists,
        #  or make a copy (using list()).  The reason for this: we don't
        #  want to directly modify the lists in self until the saving is
        #  done.  That way, self doesn't get mucked up if this function
        #  exceptions out.
        curextensions = self.filepath_extensions
        extmd5s = self.md5sum_extensions

        extensiondex = None
        if extension is None:
            if curextensions is not None:
                raise RuntimeError( "Tried to save a non-extension file, but this file has extensions" )
            if extmd5s is not None:
                raise RuntimeError( "Data integrity error; filepath_extensions is null, "
                                    "but md5sum_extensions isn't." )
        else:
            if curextensions is None:
                if extmd5s is not None:
                    raise RuntimeError( "Data integrity error; filepath_extensions is null, "
                                        "but md5sum_extensions isn't." )
                curextensions = []
                extmd5s = []
            else:
                if extmd5s is None:
                    raise RuntimeError( "Data integrity error; filepath_extensions is not null, "
                                        "but md5sum_extensions is" )
                curextensions = list(curextensions)
                extmd5s = list(extmd5s)
            if len(curextensions) != len(extmd5s):
                raise RuntimeError( f"Data integrity error; len(md5sum_extensions)={len(extmd5s)}, "
                                    f"but len(filepath_extensions)={len(curextensions)}" )
            try:
                extensiondex = curextensions.index( extension )
            except ValueError:
                curextensions.append( extension )
                extmd5s.append( None )
                extensiondex = len(curextensions) - 1

        # relpath holds the path of the file relative to the data store root
        # origmd5 holds the md5sum (hashlib.hash object) of the original file,
        #   *unless* the original file is already the right file in the local file store
        #   (in which case it's None)
        # localpath holds the absolute path of where the file should be written in the local file store
        relpath = pathlib.Path( self.filepath if extension is None else self.filepath + extension )
        localpath = pathlib.Path( self.local_path ) / relpath
        if isinstance( data, bytes ):
            path = "passed data"
        else:
            if isinstance( data, str ):
                path = pathlib.Path( data )
            elif isinstance( data, pathlib.Path ):
                path = data
            else:
                raise TypeError( f"data must be bytes, str, or Path, not {type(data)}" )
            path = path.absolute()
            data = None

        alreadyinplace = False
        mustwrite = False
        origmd5 = None
        if not localpath.exists():
            mustwrite = True
        else:
            if not localpath.is_file():
                raise RuntimeError( f"{localpath} exists but is not a file!  Can't save." )
            if localpath == path:
                alreadyinplace = True
                _logger.debug( f"FileOnDiskMixin.save: local file store path and original path are the same: {path}" )
            else:
                if ( not overwrite ) and ( not exists_ok ):
                    raise FileExistsError( f"{localpath} already exists, cannot save." )
                if verify_md5:
                    origmd5 = hashlib.md5()
                    if data is None:
                        with open( path, "rb" ) as ifp:
                            data = ifp.read()
                    origmd5.update( data )
                    localmd5 = hashlib.md5()
                    with open( localpath, "rb" ) as ifp:
                        localmd5.update( ifp.read() )
                    if localmd5.hexdigest() != origmd5.hexdigest():
                        if overwrite:
                            _logger.debug( f"Existing {localpath} md5sum mismatch; overwriting." )
                            mustwrite = True
                        else:
                            raise ValueError( f"{localpath} exists, but its md5sum {localmd5.hexdigest()} does not "
                                              f"match md5sum of {path} {origmd5.hexdigest()}" )
                else:
                    if overwrite:
                        _logger.debug( f"Overwriting {localpath}" )
                        mustwrite = True
                    elif exists_ok:
                        _logger.debug( f"{localpath} already exists, not verifying md5 nor overwriting" )
                    else:
                        # raise FileExistsError( f"{localpath} already exists, not saving" )
                        # Logically, should not be able to get here
                        raise RuntimeError( "This should never happen" )

        if mustwrite and not alreadyinplace:
            if data is None:
                with open( path, "rb" ) as ifp:
                    data = ifp.read()
            if origmd5 is None:
                origmd5 = hashlib.md5()
                origmd5.update( data )
            with open( localpath, "wb" ) as ofp:
                ofp.write( data )
            # Verify written file
            with open( localpath, "rb" ) as ifp:
                writtenmd5 = hashlib.md5()
                writtenmd5.update( ifp.read() )
                if writtenmd5.hexdigest() != origmd5.hexdigest():
                    raise RuntimeError( f"Error writing {localpath}; written file md5sum mismatches expected!" )

        # If there is no archive, update the md5sum now
        if self.archive is None:
            if origmd5 is None:
                origmd5 = hashlib.md5()
                with open( localpath, "rb" ) as ifp:
                    origmd5.update( ifp.read() )
            if curextensions is not None:
                extmd5s[ extensiondex ] = UUID( origmd5.hexdigest() )
                self.filepath_extensions = curextensions
                self.md5sum_extensions = extmd5s
            else:
                self.md5sum = UUID( origmd5.hexdigest() )
            return

        # This is the case where there *is* an archive, but the no_archive option was passed
        if no_archive:
            if curextensions is not None:
                self.filepath_extensions = curextensions
                self.md5sum_extensions = extmd5s
            return

        # The rest of this deals with the archive

        archivemd5 = self.md5sum if extension is None else extmd5s[extensiondex]
        logfilepath = self.filepath if extension is None else f'{self.filepath}{extension}'

        mustupload = False
        if archivemd5 is None:
            mustupload = True
        else:
            if not verify_md5:
                if overwrite:
                    _logger.debug( f"Uploading {logfilepath} to archive, overwriting existing file" )
                    mustupload = True
                else:
                    _logger.debug( f"Assuming existing {logfilepath} on archive is correct" )
            else:
                if origmd5 is None:
                    origmd5 = hashlib.md5()
                    if data is None:
                        with open( localpath, "rb" ) as ifp:
                            data = ifp.read()
                    origmd5.update( data )
                if origmd5.hexdigest() == archivemd5.hex:
                    _logger.debug( f"Archive md5sum for {logfilepath} matches saved data, not reuploading." )
                else:
                    if overwrite:
                        _logger.debug( f"Archive md5sum for {logfilepath} doesn't match saved data, "
                                       f"overwriting on archive." )
                        mustupload = True
                    else:
                        raise ValueError( f"Archive md5sum for {logfilepath} does not match saved data!" )

        if mustupload:
            remmd5 = self.archive.upload( localpath, relpath.parent, relpath.name, overwrite=overwrite, md5=origmd5 )
            remmd5 = UUID( remmd5 )
            if curextensions is not None:
                extmd5s[extensiondex] = remmd5
                self.md5sum = None
                self.filepath_extensions = curextensions
                self.md5sum_extensions = extmd5s
            else:
                self.md5sum = remmd5

    def remove_data_from_disk(self, remove_folders=True):

        """Delete the data from local disk, if it exists.
        If remove_folders=True, will also remove any folders
        if they are empty after the deletion.

        To remove both the files and the database entry, use
        delete_from_disk_and_database() instead.

        Parameters
        ----------
        remove_folders: bool
            If True, will remove any folders on the path to the files
            associated to this object, if they are empty.
        """
        if self.filepath is None:
            return
        # get the filepath, but don't check if the file exists!
        for f in self.get_fullpath(as_list=True, nofile=True):
            if os.path.exists(f):
                os.remove(f)
                if remove_folders:
                    folder = f
                    for i in range(10):
                        folder = os.path.dirname(folder)
                        if len(os.listdir(folder)) == 0:
                            os.rmdir(folder)
                        else:
                            break

    def delete_from_disk_and_database(self, session=None, commit=True, remove_folders=True):
        """
        Delete the data from disk, archive and the database.
        Use this to clean up an entry from all locations.
        Will delete the object from the DB using the given session
        (or using an internal session).
        If using an internal session, commit must be True,
        to allow the change to be committed before closing it.

        This will silently continue if the file does not exist
        (locally or on the archive), or if it isn't on the database,
        and will attempt to delete from any locations regardless
        of if it existed elsewhere or not.

        TODO : this is sometimes broken if you don't pass a session.

        Parameters
        ----------
        session: sqlalchemy session
            The session to use for the deletion. If None, will open a new session,
            which will also close at the end of the call.
        commit: bool
            Whether to commit the deletion to the database.
            Default is True. When session=None then commit must be True,
            otherwise the session will exit without committing
            (in this case the function will raise a RuntimeException).
        remove_folders: bool
            If True, will remove any folders on the path to the files
            associated to this object, if they are empty.
        """

        if session is None and not commit:
            raise RuntimeError("When session=None, commit must be True!")

        self.remove_data_from_disk(remove_folders=remove_folders)

        if self.filepath is not None:
            if self.filepath_extensions is None:
                self.archive.delete( self.filepath, okifmissing=True )
            else:
                for ext in self.filepath_extensions:
                    self.archive.delete( f"{self.filepath}{ext}", okifmissing=True )

        # make sure these are set to null just in case we fail
        # to commit later on, we will at least know something is wrong
<<<<<<< HEAD
        try:
            self.md5sum = None
            self.md5sum_extensions = None
            self.filepath_extensions = None
            self.filepath = None
        except:
            pass
=======

        self.md5sum = None
        self.md5sum_extensions = None
        self.filepath_extensions = None
        self.filepath = None
>>>>>>> 13418849

        with SmartSession(session) as session:
            info = sa.inspect(self)
            need_commit = False
            if info.persistent:
                session.delete(self)
                need_commit = True
            elif info.detached:
                session.execute(sa.delete(self.__class__).where(self.__class__.id == self.id))
                need_commit = True

            if commit and need_commit:
                session.commit()
            # if self in session:
            #     session.expunge(self)


# load the default paths from the config
FileOnDiskMixin.configure_paths()


def safe_mkdir(path):
    FileOnDiskMixin.safe_mkdir(path)


class AutoIDMixin:
    id = sa.Column(
        sa.BigInteger,
        primary_key=True,
        index=True,
        autoincrement=True,
        doc="Autoincrementing unique identifier for this dataset",
    )


class SpatiallyIndexed:
    """A mixin for tables that have ra and dec fields indexed via q3c."""

    ra = sa.Column(sa.Double, nullable=False, doc='Right ascension in degrees')

    dec = sa.Column(sa.Double, nullable=False, doc='Declination in degrees')

    gallat = sa.Column(sa.Double, index=True, doc="Galactic latitude of the target. ")

    gallon = sa.Column(sa.Double, index=False, doc="Galactic longitude of the target. ")

    ecllat = sa.Column(sa.Double, index=True, doc="Ecliptic latitude of the target. ")

    ecllon = sa.Column(sa.Double, index=False, doc="Ecliptic longitude of the target. ")

    @declared_attr
    def __table_args__(cls):
        tn = cls.__tablename__
        return (
            sa.Index(f"{tn}_q3c_ang2ipix_idx", sa.func.q3c_ang2ipix(cls.ra, cls.dec)),
        )

    def calculate_coordinates(self):
        """Fill self.gallat, self.gallon, self.ecllat, and self.ecllong based on self.ra and self.dec."""

        if self.ra is None or self.dec is None:
            raise ValueError("Object must have RA and Dec set before calculating coordinates! ")

        coords = SkyCoord(self.ra, self.dec, unit="deg", frame="icrs")
        self.gallat = coords.galactic.b.deg
        self.gallon = coords.galactic.l.deg
        self.ecllat = coords.barycentrictrueecliptic.lat.deg
        self.ecllon = coords.barycentrictrueecliptic.lon.deg

    @hybrid_method
    def within( self, fourcorn ):
        """An SQLAlchemy filter to find all things within a FourCorners object

        Parameters
        ----------
          fourcorn: FourCorners
            A FourCorners object

        Returns
        -------
          An expression usable in a sqlalchemy filter

        """

        return func.q3c_poly_query( self.ra, self.dec,
                                    sqlarray( [ fourcorn.ra_corner_00, fourcorn.dec_corner_00,
                                                fourcorn.ra_corner_01, fourcorn.dec_corner_01,
                                                fourcorn.ra_corner_11, fourcorn.dec_corner_11,
                                                fourcorn.ra_corner_10, fourcorn.dec_corner_10 ] ) )


class FourCorners:
    """A mixin for tables that have four RA/Dec corners"""

    ra_corner_00 = sa.Column( sa.REAL, nullable=False, index=True, doc="RA of the low-RA, low-Dec corner (degrees)" )
    ra_corner_01 = sa.Column( sa.REAL, nullable=False, index=True, doc="RA of the low-RA, high-Dec corner (degrees)" )
    ra_corner_10 = sa.Column( sa.REAL, nullable=False, index=True, doc="RA of the high-RA, low-Dec corner (degrees)" )
    ra_corner_11 = sa.Column( sa.REAL, nullable=False, index=True, doc="RA of the high-RA, high-Dec corner (degrees)" )
    dec_corner_00 = sa.Column( sa.REAL, nullable=False, index=True, doc="Dec of the low-RA, low-Dec corner (degrees)" )
    dec_corner_01 = sa.Column( sa.REAL, nullable=False, index=True,
                               doc="Dec of the low-RA, high-Dec corner (degrees)" )
    dec_corner_10 = sa.Column( sa.REAL, nullable=False, index=True,
                               doc="Dec of the high-RA, low-Dec corner (degrees)" )
    dec_corner_11 = sa.Column( sa.REAL, nullable=False, index=True,
                               doc="Dec of the high-RA, high-Dec corner (degrees)" )

    @classmethod
    def sort_radec( cls, ras, decs ):
        """Sort ra and dec lists so they're each in the order in models.base.FourCorners

        Parameters
        ----------
          ras: list of float
             Four ra values in a list. 
          decs: list of float
             Four dec values in a list. 

        Returns
        -------
          Two new lists (ra, dec) sorted so they're in the order:
          (lowRA,lowDec), (lowRA,highDec), (highRA,lowDec), (highRA,highDec)

        """

        if len(ras) != 4:
            raise ValueError(f'ras must be a list/array with exactly four elements. Got {ras}')
            raise ValueError(f'decs must be a list/array with exactly four elements. Got {decs}')

        raorder = list( range(4) )
        raorder.sort( key=lambda i: ras[i] )

        # Of two lowest ras, of those, pick the one with the lower dec;
        #   that's lowRA,lowDec; the other one is lowRA, highDec

        dex00 = raorder[0] if decs[raorder[0]] < decs[raorder[1]] else raorder[1]
        dex01 = raorder[1] if decs[raorder[0]] < decs[raorder[1]] else raorder[0]

        # Same thing, only now high ra

        dex10 = raorder[2] if decs[raorder[2]] < decs[raorder[3]] else raorder[3]
        dex11 = raorder[3] if decs[raorder[2]] < decs[raorder[3]] else raorder[2]

        return ( [  ras[dex00],  ras[dex01],  ras[dex10],  ras[dex11] ],
                 [ decs[dex00], decs[dex01], decs[dex10], decs[dex11] ] )

    @hybrid_method
    def containing( self, ra, dec ):
        """An SQLAlchemy filter for objects that might contain a given ra/dec.

        This will be reliable for objects (i.e. images, or whatever else
        has four corners) that are square to the sky (assuming that the
        ra* and dec* fields are correct).  However, if the object is at
        an angle, it will return objects that have the given ra, dec in
        the rectangle on the sky oriented along ra/dec lines that fully
        contains the four corners of the image.

        Parameters
        ----------
           ra, dec: float
              Position to search (decimal degrees).

        Returns
        -------
           An expression usable in a sqlalchemy filter

        """

        # This query will go through every row of the table it's
        # searching, because q3c uses the index on the first two
        # arguments, not on the array argument.

        # It could probably be made faster by making a first pass doing:
        #   greatest( ra** ) >= ra AND least( ra** ) <= ra AND
        #   greatest( dec** ) >= dec AND least( dec** ) <= dec
        # with indexes in ra** and dec**.  Put the results of that into
        # a temp table, and then do the polygon search on that temp table.
        #
        # I have no clue how to implement that simply here as as an
        # SQLAlchemy filter, so I implement it in find_containing()

        return func.q3c_poly_query( ra, dec, sqlarray( [ self.ra_corner_00, self.dec_corner_00,
                                                         self.ra_corner_01, self.dec_corner_01,
                                                         self.ra_corner_11, self.dec_corner_11,
                                                         self.ra_corner_10, self.dec_corner_10 ] ) )

    @classmethod
    def find_containing( cls, siobj, session=None ):
        """Return all images (or whatever) that contain the given SpatiallyIndexed thing

        Parameters
        ----------
          siobj: SpatiallyIndexed
            A single object that is spatially indexed

        Returns
        -------
           An sql query result thingy.

        """

        # Overabundance of caution to avoid SQL injection
        ra = float( siobj.ra )
        dec = float( siobj.dec )

        with SmartSession( session ) as sess:
            sess.execute( sa.text( f"SELECT i.id, i.ra_corner_00, i.ra_corner_01, i.ra_corner_10, i.ra_corner_11, "
                                   f"       i.dec_corner_00, i.dec_corner_01, i.dec_corner_10, i.dec_corner_11 "
                                   f"INTO TEMP TABLE temp_find_containing "
                                   f"FROM {cls.__tablename__} i "
                                   f"WHERE GREATEST(i.ra_corner_00, i.ra_corner_01, "
                                   f"               i.ra_corner_10, i.ra_corner_11 ) >= :ra "
                                   f"  AND LEAST(i.ra_corner_00, i.ra_corner_01, "
                                   f"            i.ra_corner_10, i.ra_corner_11 ) <= :ra "
                                   f"  AND GREATEST(i.dec_corner_00, i.dec_corner_01, "
                                   f"               i.dec_corner_10, i.dec_corner_11 ) >= :dec "
                                   f"  AND LEAST(i.dec_corner_00, i.dec_corner_01, "
                                   f"            i.dec_corner_10, i.dec_corner_11 ) <= :dec" ),
                          { 'ra': ra, 'dec': dec } )
            query = sa.text( f"SELECT i.id FROM temp_find_containing i "
                             f"WHERE q3c_poly_query( {ra}, {dec}, ARRAY[ i.ra_corner_00, i.dec_corner_00, "
                             f"                                          i.ra_corner_01, i.dec_corner_01, "
                             f"                                          i.ra_corner_11, i.dec_corner_11, "
                             f"                                          i.ra_corner_10, i.dec_corner_10 ])" )
            objs = sess.scalars( sa.select( cls ).from_statement( query ) ).all()
            sess.execute( sa.text( "DROP TABLE temp_find_containing" ) )
            return objs

    @hybrid_method
    def cone_search( self, ra, dec, rad, radunit='arcsec' ):
        """Find all objects of this class that are within a cone.

        Parameters
        ----------
          ra: float
            The central right ascension in decimal degrees
          dec: float
            The central declination in decimal degrees
          rad: float
            The radius of the circle on the sky
          radunit: str
            The units of rad.  One of 'arcsec', 'arcmin', 'degrees', or
            'radians'.  Defaults to 'arcsec'.

        Returns
        -------
          A query with the cone search.

        """

        if radunit == 'arcmin':
            rad /= 60.
        elif radunit == 'arcsec':
            rad /= 3600.
        elif radunit == 'radians':
            rad *= 180. / math.pi
        elif radunit != 'degrees':
            raise ValueError( f'SpatiallyIndexed.cone_search: unknown radius unit {radunit}' )

        return func.q3c_radial_query( self.ra, self.dec, ra, dec, rad )


class HasBitFlagBadness:
    """A mixin class that adds a bitflag marking why this object is bad. """
    _bitflag = sa.Column(
        sa.BIGINT,
        nullable=False,
        default=0,
        index=True,
        doc='Bitflag for this object. Good objects have a bitflag of 0. '
            'Bad objects are each bad in their own way (i.e., have different bits set). '
            'The bitflag will include this value, bit-wise-or-ed with the bitflags of the '
            'upstream object that were used to make this one. '
    )

    @declared_attr
    def _upstream_bitflag(cls):
        if cls.__name__ != 'Exposure':
            return sa.Column(
                sa.BIGINT,
                nullable=False,
                default=0,
                index=True,
                doc='Bitflag of objects used to generate this object. '
            )
        else:
            return None

    @hybrid_property
    def bitflag(self):
        if self._bitflag is None:
            self._bitflag = 0
        if self._upstream_bitflag is None:
            self._upstream_bitflag = 0
        return self._bitflag | self._upstream_bitflag

    @bitflag.inplace.expression
    @classmethod
    def bitflag(cls):
        return cls._bitflag.op('|')(cls._upstream_bitflag)

    @bitflag.inplace.setter
    def bitflag(self, value):
        allowed_bits = 0
        for i in self._get_inverse_badness().values():
            allowed_bits += 2 ** i
        if value & ~allowed_bits != 0:
            raise ValueError(f'Bitflag value {bin(value)} has bits set that are not allowed.')
        self._bitflag = value

    @property
    def badness(self):
        """
        A comma separated string of keywords describing
        why this data is not good, based on the bitflag.
        This includes all the reasons this data is bad,
        including the parent data models that were used
        to create this data (e.g., the Exposure underlying
        the Image).
        """
        return bitflag_to_string(self.bitflag, data_badness_dict)

    @badness.setter
    def badness(self, value):
        """Set the badness for this image using a comma separated string. """
        self.bitflag = string_to_bitflag(value, self._get_inverse_badness())

    def append_badness(self, value):
        """Add some keywords (in a comma separated string)
        describing what is bad about this image.
        The keywords will be added to the list "badness"
        and the bitflag for this image will be updated accordingly.
        """
        self.bitflag |= string_to_bitflag(value, self._get_inverse_badness())

    description = sa.Column(
        sa.Text,
        nullable=True,
        doc='Free text comment about this data product, e.g., why it is bad. '
    )

    def update_downstream_badness(self, session=None, commit=True):
        """Send a recursive command to update all downstream objects that have bitflags.

        Since this function is called recursively, it always updates the current
        object's _upstream_bitflag to reflect the state of this object's upstreams,
        before calling the same function on all downstream objects.

        Note that this function will session.add() this object and all its
        recursive downstreams (to update the changes in bitflag) and will
        commit the new changes on its own (unless given commit=False)
        but only at the end of the recursion.

        If session=None and commit=False an exception is raised.

        Parameters
        ----------
        session: sqlalchemy session
            The session to use for the update. If None, will open a new session,
            which will also close at the end of the call. In that case, must
            provide a commit=True to commit the changes.
        commit: bool (default True)
            Whether to commit the changes to the database.
        """
        # make sure this object is current:
        with SmartSession(session) as session:
            new_bitflag = 0  # start from scratch, in case some upstreams have lost badness
            for upstream in self.get_upstreams(session):
                if hasattr(upstream, '_bitflag'):
                    new_bitflag |= upstream.bitflag

            if hasattr(self, '_upstream_bitflag'):
                self._upstream_bitflag = new_bitflag
                session.add(self)

            # recursively do this for all the other objects
            for downstream in self.get_downstreams(session):
                if hasattr(downstream, 'update_downstream_badness') and callable(downstream.update_downstream_badness):
                    downstream.update_downstream_badness(session=session, commit=False)

            if commit:
                session.commit()

    def _get_inverse_badness(self):
        """Get a dict with the allowed values of badness that can be assigned to this object

        For the base class this is the most inclusive inverse (allows all badness).
        """
        return data_badness_inverse


if __name__ == "__main__":
    pass<|MERGE_RESOLUTION|>--- conflicted
+++ resolved
@@ -116,12 +116,9 @@
 def get_all_database_objects(display=False, session=None):
     """Find all the objects and their associated IDs in the database.
 
-<<<<<<< HEAD
-=======
     WARNING: this is only meant to be used on test databases.
     Calling this on a production database would be very slow!
 
->>>>>>> 13418849
     Parameters
     ----------
     display: bool (optional)
@@ -307,14 +304,6 @@
             'zp',
             'upstream_images',
         ]
-<<<<<<< HEAD
-
-        from models.provenance import CodeVersion
-        if isinstance(self, CodeVersion):
-            print('CodeVersion recursive merge! ')
-=======
->>>>>>> 13418849
-
         # recursively call this on the provenance and other parent objects
         for att in attributes:
             try:
@@ -354,10 +343,7 @@
 
         Will convert non-standard data types:
         UUID will be converted to string (using the .hex attribute).
-<<<<<<< HEAD
-=======
         Numpy arrays are replaced by lists.
->>>>>>> 13418849
 
         To reload, use the from_dict() method:
         reloaded_object = MyClass.from_dict( output_dict )
@@ -384,12 +370,9 @@
             if key in ['modified', 'created_at'] and isinstance(value, datetime.datetime):
                 value = value.isoformat()
 
-<<<<<<< HEAD
-=======
             if isinstance(value, (datetime.datetime, np.ndarray)):
                 raise TypeError('Found some columns we non-standard types. Please parse all columns! ')
 
->>>>>>> 13418849
             output[key] = value
 
         return output
@@ -558,10 +541,7 @@
                 shutil.copyfile(source_f, target_f)
 
         return output
-<<<<<<< HEAD
-
-=======
->>>>>>> 13418849
+
 
 Base = declarative_base(cls=SeeChangeBase)
 
@@ -666,21 +646,12 @@
             cls.local_path = os.path.join(CODE_ROOT, cls.local_path)
         if not os.path.isdir(cls.local_path):
             os.makedirs(cls.local_path, exist_ok=True)
-<<<<<<< HEAD
 
         # use this to store temporary files (scratch files)
         cls.temp_path = cfg.value('path.data_temp', None)
         if cls.temp_path is None:
             cls.temp_path = os.path.join(CODE_ROOT, 'data')
 
-=======
-
-        # use this to store temporary files (scratch files)
-        cls.temp_path = cfg.value('path.data_temp', None)
-        if cls.temp_path is None:
-            cls.temp_path = os.path.join(CODE_ROOT, 'data')
-
->>>>>>> 13418849
         if not os.path.isabs(cls.temp_path):
             cls.temp_path = os.path.join(CODE_ROOT, cls.temp_path)
         if not os.path.isdir(cls.temp_path):
@@ -1333,21 +1304,10 @@
 
         # make sure these are set to null just in case we fail
         # to commit later on, we will at least know something is wrong
-<<<<<<< HEAD
-        try:
-            self.md5sum = None
-            self.md5sum_extensions = None
-            self.filepath_extensions = None
-            self.filepath = None
-        except:
-            pass
-=======
-
         self.md5sum = None
         self.md5sum_extensions = None
         self.filepath_extensions = None
         self.filepath = None
->>>>>>> 13418849
 
         with SmartSession(session) as session:
             info = sa.inspect(self)
