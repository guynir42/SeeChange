--- conflicted
+++ resolved
@@ -1,14 +1,11 @@
 import sys
 import os
-<<<<<<< HEAD
-=======
 import inspect
 import hashlib
 import pathlib
 import shutil
 import logging
 from uuid import UUID
->>>>>>> 905f6c12
 
 from contextlib import contextmanager
 
@@ -29,10 +26,9 @@
 
 utcnow = func.timezone("UTC", func.current_timestamp())
 
-<<<<<<< HEAD
 im_format_enum = Enum("fits", "hdf5", name='image_format')
 file_format_enum = Enum("fits", "hdf5", "csv", "npy", name='file_format')
-=======
+
 _logger = logging.getLogger("main")
 if len(_logger.handlers) == 0:
     _logout = logging.StreamHandler( sys.stdout )
@@ -40,7 +36,6 @@
     _formatter = logging.Formatter( f"[%(asctime)s - %(levelname)s] - %(message)s", datefmt="%Y-%m-%d %H:%M:%S" )
     _logout.setFormatter( _formatter )
     _logout.setLevel( logging.INFO )
->>>>>>> 905f6c12
 
 # this is the root SeeChange folder
 CODE_ROOT = os.path.abspath(os.path.join(__file__, os.pardir, os.pardir))
@@ -380,13 +375,13 @@
         doc="If non-null, array of text appended to filepath to get actual saved filenames."
     )
 
-<<<<<<< HEAD
     format = sa.Column(
         file_format_enum,
         nullable=False,
         default='fits',
         doc="Format of the file on disk. Should be fits, hdf5, csv or npy. "
-=======
+    )
+
     md5sum = sa.Column(
         sqlUUID(as_uuid=True),
         nullable=True,
@@ -399,7 +394,6 @@
         nullable=True,
         default=None,
         doc="md5sum of extension files; must have same number of elements as filepath_extensions"
->>>>>>> 905f6c12
     )
 
     def __init__(self, *args, **kwargs):
@@ -861,7 +855,6 @@
                     else:
                         raise ValueError( f"Archive md5sum for {self.filepath} does not match saved data!" )
 
-
         if mustupload:
             remmd5 = self.archive.upload( localpath, relpath.parent, relpath.name, overwrite=overwrite, md5=origmd5 )
             remmd5 = UUID( remmd5 )
@@ -872,7 +865,6 @@
                 self.md5sum_extensions = extmd5s
             else:
                 self.md5sum = remmd5
-
 
     def remove_data_from_disk(self, remove_folders=True, purge_archive=False, session=None, nocommit=False):
 
@@ -935,6 +927,7 @@
                     safe_merge( smsess, self )
                     smsess.commit()
 
+
 def safe_mkdir(path):
     FileOnDiskMixin.safe_mkdir(path)
 
@@ -971,5 +964,6 @@
         self.ecllat = coords.barycentrictrueecliptic.lat.deg
         self.ecllon = coords.barycentrictrueecliptic.lon.deg
 
+
 if __name__ == "__main__":
     pass