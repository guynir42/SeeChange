import os
import math
import sqlalchemy as sa
from sqlalchemy import orm
from sqlalchemy.dialects.postgresql import JSONB
from sqlalchemy.ext.hybrid import hybrid_property
from sqlalchemy.schema import CheckConstraint

from astropy.time import Time
from astropy.wcs import WCS
from astropy.io import fits
import astropy.coordinates
import astropy.units as u

from pipeline.utils import read_fits_image, save_fits_image_file

from models.base import (
    Base,
    SeeChangeBase,
    SmartSession,
    AutoIDMixin,
    FileOnDiskMixin,
    SpatiallyIndexed,
    FourCorners,
    HasBitFlagBadness,
    _logger
)
from models.exposure import Exposure
from models.instrument import get_instrument_instance
from models.enums_and_bitflags import (
    ImageFormatConverter,
    ImageTypeConverter,
    image_badness_inverse,
)

import util.config as config

# links many-to-many Image to all the Images used to create it
image_upstreams_association_table = sa.Table(
    'image_upstreams_association',
    Base.metadata,
    sa.Column('upstream_id',
              sa.Integer,
              sa.ForeignKey('images.id', ondelete="CASCADE", name='image_upstreams_association_upstream_id_fkey'),
              primary_key=True),
    sa.Column('downstream_id',
              sa.Integer,
              sa.ForeignKey('images.id', ondelete="CASCADE", name='image_upstreams_association_downstream_id_fkey'),
              primary_key=True),
)


class Image(Base, AutoIDMixin, FileOnDiskMixin, SpatiallyIndexed, FourCorners, HasBitFlagBadness):

    __tablename__ = 'images'

    _format = sa.Column(
        sa.SMALLINT,
        nullable=False,
        default=ImageFormatConverter.convert('fits'),
        doc="Format of the file on disk. Should be fits or hdf5. "
    )

    @hybrid_property
    def format(self):
        return ImageFormatConverter.convert(self._format)

    @format.inplace.expression
    @classmethod
    def format(cls):
        # ref: https://stackoverflow.com/a/25272425
        return sa.case(ImageFormatConverter.dict, value=cls._format)

    @format.inplace.setter
    def format(self, value):
        self._format = ImageFormatConverter.convert(value)

    exposure_id = sa.Column(
        sa.ForeignKey('exposures.id', ondelete='SET NULL', name='images_exposure_id_fkey'),
        nullable=True,
        index=True,
        doc=(
            "ID of the exposure from which this image was derived. "
            "Only set for single-image objects."
        )
    )

    exposure = orm.relationship(
        'Exposure',
        cascade='save-update, merge, refresh-expire, expunge',
        doc=(
            "Exposure from which this image was derived. "
            "Only set for single-image objects."
        )
    )

    upstream_images = orm.relationship(
        'Image',
        secondary=image_upstreams_association_table,
        primaryjoin='images.c.id == image_upstreams_association.c.downstream_id',
        secondaryjoin='images.c.id == image_upstreams_association.c.upstream_id',
        cascade='save-update, merge, refresh-expire, expunge',
        passive_deletes=True,
        lazy='selectin',
        order_by='images.c.mjd',  # in chronological order of exposure start time
        doc='Images used to produce a multi-image object, like a coadd or a subtraction. '
    )

    ref_image_index = sa.Column(
        sa.Integer,
        nullable=True,
        doc=(
            "Index of the reference image used to produce this image, in the upstream_images list. "
        )
    )

    @property
    def ref_image(self):
        if self.ref_image_index is None:
            return None
        if len(self.upstream_images) <= self.ref_image_index:
            raise RuntimeError(f'Index {self.ref_image_index} is out of range for upstream images!')
        return self.upstream_images[self.ref_image_index]

    @ref_image.setter
    def ref_image(self, value):
        if value is None:
            self.ref_image_index = None
        else:
            if not isinstance(value, Image):
                raise ValueError(f"ref_image must be an Image object. Got {type(value)} instead.")
            if value not in self.upstream_images:
                raise ValueError(f"ref_image must be in the upstream_images list. Got {value} instead.")

            # make sure the upstream_images list is sorted by mjd:
            self.upstream_images.sort(key=lambda x: x.mjd)
            self.ref_image_index = self.upstream_images.index(value)

    new_image_index = sa.Column(
        sa.Integer,
        nullable=True,
        doc=(
            "Index of the new image used to produce a difference image, in the upstream_images list. "
        )
    )

    @property
    def new_image(self):
        if self.new_image_index is None:
            return None
        if len(self.upstream_images) <= self.new_image_index:
            raise RuntimeError(f'Index {self.new_image_index} is out of range for upstream images!')
        return self.upstream_images[self.new_image_index]

    @new_image.setter
    def new_image(self, value):
        if value is None:
            self.new_image_index = None
        else:
            if not isinstance(value, Image):
                raise ValueError(f"new_image must be an Image object. Got {type(value)} instead.")
            if value not in self.upstream_images:
                raise ValueError(f"new_image must be in the upstream_images list. Got {value} instead.")

            # make sure the upstream_images list is sorted by mjd:
            self.upstream_images.sort(key=lambda x: x.mjd)
            self.new_image_index = self.upstream_images.index(value)

    is_sub = sa.Column(
        sa.Boolean,
        nullable=False,
        default=False,
        index=True,
        doc='Is this a subtraction image.'
    )

    is_coadd = sa.Column(
        sa.Boolean,
        nullable=False,
        default=False,
        index=True,
        doc='Is this image made by stacking multiple images.'
    )

    _type = sa.Column(
        sa.SMALLINT,
        nullable=False,
        default=ImageTypeConverter.convert('Sci'),
        index=True,
        doc=(
            "Type of image. One of: [Sci, Diff, Bias, Dark, DomeFlat, SkyFlat, TwiFlat, Warped] "
            "or any of the above types prepended with 'Com' for combined "
            "(e.g., a ComSci image is a science image combined from multiple exposures)."
            "Saved as an integer in the database, but converted to a string when read. "
        )
    )

    @hybrid_property
    def type(self):
        return ImageTypeConverter.convert(self._type)

    @type.inplace.expression
    @classmethod
    def type(cls):
        return sa.case(ImageTypeConverter.dict, value=cls._type)

    @type.inplace.setter
    def type(self, value):
        self._type = ImageTypeConverter.convert(value)

    provenance_id = sa.Column(
        sa.ForeignKey('provenances.id', ondelete="CASCADE", name='images_provenance_id_fkey'),
        nullable=False,
        index=True,
        doc=(
            "ID of the provenance of this image. "
            "The provenance will contain a record of the code version "
            "and the parameters used to produce this image. "
        )
    )

    provenance = orm.relationship(
        'Provenance',
        cascade='save-update, merge, refresh-expire, expunge',
        lazy='selectin',
        doc=(
            "Provenance of this image. "
            "The provenance will contain a record of the code version "
            "and the parameters used to produce this image. "
        )
    )

    header = sa.Column(
        JSONB,
        nullable=False,
        default={},
        doc=(
            "Header of the specific image for one section of the instrument. "
            "Only keep a subset of the keywords, "
            "and re-key them to be more consistent. "
        )
    )

    mjd = sa.Column(
        sa.Double,
        nullable=False,
        index=True,
        doc=(
            "Modified Julian date of the exposure (MJD=JD-2400000.5). "
            "Multi-exposure images will have the MJD of the first exposure."
        )
    )

    @property
    def observation_time(self):
        """Translation of the MJD column to datetime object."""
        if self.mjd is None:
            return None
        else:
            return Time(self.mjd, format='mjd').datetime

    @property
    def start_mjd(self):
        """Time of the beginning of the exposure, or set of exposures (equal to mjd). """
        return self.mjd

    @property
    def mid_mjd(self):
        """
        Time of the middle of the exposures.
        For multiple, coadded exposures (e.g., references), this would
        be the middle between the start_mjd and end_mjd, regarless of
        how the exposures are spaced.
        """
        if self.start_mjd is None or self.end_mjd is None:
            return None
        return (self.start_mjd + self.end_mjd) / 2.0

    end_mjd = sa.Column(
        sa.Double,
        nullable=False,
        index=True,
        doc=(
            "Modified Julian date of the end of the exposure. "
            "Multi-image object will have the end_mjd of the last exposure."
        )
    )

    exp_time = sa.Column(
        sa.Float,
        nullable=False,
        index=True,
        doc="Exposure time in seconds. Multi-exposure images will have the total exposure time."
    )

    instrument = sa.Column(
        sa.Text,
        nullable=False,
        index=True,
        doc="Name of the instrument used to create this image. "
    )

    telescope = sa.Column(
        sa.Text,
        nullable=False,
        index=True,
        doc="Name of the telescope used to create this image. "
    )

    filter = sa.Column(sa.Text, nullable=True, index=True, doc="Name of the filter used to make this image. ")

    section_id = sa.Column(
        sa.Text,
        nullable=False,
        index=True,
        doc='Section ID of the image, possibly inside a larger mosiaced exposure. '
    )

    project = sa.Column(
        sa.Text,
        nullable=False,
        index=True,
        doc='Name of the project (could also be a proposal ID). '
    )

    target = sa.Column(
        sa.Text,
        nullable=False,
        index=True,
        doc='Name of the target object or field id. '
    )

    preproc_bitflag = sa.Column(
        sa.SMALLINT,
        nullable=False,
        default=0,
        index=False,
        doc='Bitflag specifying which preprocessing steps have been completed for the image.'
    )

    astro_cal_done = sa.Column(
        sa.BOOLEAN,
        nullable=False,
        default=False,
        index=False,
        doc=( 'Has a WCS been solved for this image.  This should be set to true after astro_cal '
              'has been run, or for images (like subtractions) that are derived from other images '
              'with complete WCSes that can be copied.  This does not promise that the "latest and '
              'greatest" astrometric calibration is what is in the image header, only that there is '
              'one from the pipeline that should be good for visual identification of positions.' )
    )

    sky_sub_done = sa.Column(
        sa.BOOLEAN,
        nullable=False,
        default=False,
        index=False,
        doc='Has the sky been subtracted from this image. '
    )

    fwhm_estimate = sa.Column(
        sa.Float,
        nullable=True,
        index=True,
        doc=(
            'FWHM estimate for the image, in arcseconds, '
            'from the first time the image was processed.'
        )
    )

    zero_point_estimate = sa.Column(
        sa.Float,
        nullable=True,
        index=True,
        doc=(
            'Zero point estimate for the image, '
            'from the first time the image was processed.'
        )
    )

    lim_mag_estimate = sa.Column(
        sa.Float,
        nullable=True,
        index=True,
        doc=(
            'Limiting magnitude estimate for the image, '
            'from the first time the image was processed.'
        )
    )

    bkg_mean_estimate = sa.Column(
        sa.Float,
        nullable=True,
        index=True,
        doc=(
            'Background estimate for the image, '
            'from the first time the image was processed.'
        )
    )

    bkg_rms_estimate = sa.Column(
        sa.Float,
        nullable=True,
        index=True,
        doc=(
            'Background RMS estimate for the image, '
            'from the first time the image was processed.'
        )
    )

    __table_args__ = (
        CheckConstraint(
            sqltext='NOT(md5sum IS NULL AND md5sum_extensions IS NULL)',
            name='md5sum_or_md5sum_extensions_check'
        ),
    )

    def _get_inverse_badness(self):
        """Get a dict with the allowed values of badness that can be assigned to this object"""
        return image_badness_inverse

    def __init__(self, *args, **kwargs):
        FileOnDiskMixin.__init__(self, *args, **kwargs)
        SeeChangeBase.__init__(self)  # don't pass kwargs as they could contain non-column key-values

        self.raw_data = None  # the raw exposure pixels (2D float or uint16 or whatever) not saved to disk!
        self._raw_header = None  # the header data taken directly from the FITS file
        self._data = None  # the underlying pixel data array (2D float array)
        self._flags = None  # the bit-flag array (2D int array)
        self._weight = None  # the inverse-variance array (2D float array)
        self._background = None  # an estimate for the background flux (2D float array)
        self._score = None  # the image after filtering with the PSF and normalizing to S/N units (2D float array)
        self.sources = None  # the sources extracted from this Image (optionally loaded)
        self.psf = None  # the point-spread-function object (optionally loaded)
        self.wcs = None  # the WorldCoordinates object (optionally loaded)
        self.zp = None  # the zero-point object (optionally loaded)

        self._instrument_object = None
        self._bitflag = 0

        # manually set all properties (columns or not)
        for key, value in kwargs.items():
            if hasattr(self, key):
                setattr(self, key, value)

        if self.ra is not None and self.dec is not None:
            self.calculate_coordinates()  # galactic and ecliptic coordinates

    def __setattr__(self, key, value):
        if key == 'upstream_images':
            # make sure the upstream_images list is sorted by mjd:
            value.sort(key=lambda x: x.mjd)

        super().__setattr__(key, value)

    @orm.reconstructor
    def init_on_load(self):
        Base.init_on_load(self)
        FileOnDiskMixin.init_on_load(self)
        self.raw_data = None
        self._raw_header = None
        self._data = None
        self._flags = None
        self._weight = None
        self._background = None
        self._score = None
        self.sources = None
        self.psf = None
        self.wcs = None
        self.zp = None

        self._instrument_object = None
        this_object_session = orm.Session.object_session(self)
        if this_object_session is not None:  # if just loaded, should usually have a session!
            self.load_upstream_products(this_object_session)

    def set_corners_from_header_wcs( self ):
        wcs = WCS( self._raw_header )
        ras = []
        decs = []
        data = self.raw_data if self.raw_data is not None else self.data
        width = data.shape[1]
        height = data.shape[0]
        xs = [ 0., width-1., 0., width-1. ]
        ys = [ 0., height-1., height-1., 0. ]
        scs = wcs.pixel_to_world( xs, ys )
        if isinstance( scs[0].ra, astropy.coordinates.Longitude ):
            ras = [ i.ra.to_value() for i in scs ]
            decs = [ i.dec.to_value() for i in scs ]
        else:
            ras = [ i.ra.value_in(u.deg).value for i in scs ]
            decs = [ i.dec.value_in(u.deg).value for i in scs ]
        ras, decs = FourCorners.sort_radec( ras, decs )
        self.ra_corner_00 = ras[0]
        self.ra_corner_01 = ras[1]
        self.ra_corner_10 = ras[2]
        self.ra_corner_11 = ras[3]
        self.dec_corner_00 = decs[0]
        self.dec_corner_01 = decs[1]
        self.dec_corner_10 = decs[2]
        self.dec_corner_11 = decs[3]

    @classmethod
    def from_exposure(cls, exposure, section_id):
        """
        Copy the raw pixel values and relevant metadata from a section of an Exposure.

        Parameters
        ----------
        exposure: Exposure
            The exposure object to copy data from.
        section_id: int or str
            The part of the sensor to use when making this image.
            For single section instruments this is usually set to 0.

        Returns
        -------
        image: Image
            The new Image object. It would not have any data variables
            except for raw_data (and all the metadata values).
            To fill out data, flags, weight, etc., the application must
            apply the proper preprocessing tools (e.g., bias, flat, etc).

        """
        if not isinstance(exposure, Exposure):
            raise ValueError(f"The exposure must be an Exposure object. Got {type(exposure)} instead.")

        new = cls()

        same_columns = [
            'type',
            'mjd',
            'end_mjd',
            'exp_time',
            'instrument',
            'telescope',
            'filter',
            'project',
            'target',
            'format',
        ]

        # copy all the columns that are the same
        for column in same_columns:
            setattr(new, column, getattr(exposure, column))

        if exposure.filter_array is not None:
            idx = exposure.instrument_object.get_section_filter_array_index(section_id)
            new.filter = exposure.filter_array[idx]

        new.section_id = section_id
        new.raw_data = exposure.data[section_id]
        new.instrument_object = exposure.instrument_object

        # read the header from the exposure file's individual section data
        new._raw_header = exposure.section_headers[section_id]

        # Because we will later be writing out float data (BITPIX=-32)
        # -- or whatever the type of raw_data is -- we have to make sure
        # there aren't any vestigal BSCALE and BZERO keywords in the
        # header.
        for delkw in [ 'BSCALE', 'BZERO' ]:
            if delkw in new.raw_header:
                del new.raw_header[delkw]

        # numpy array axis ordering is backwards from FITS ordering
        width = new.raw_data.shape[1]
        height = new.raw_data.shape[0]

        names = ['ra', 'dec'] + new.instrument_object.get_auxiliary_exposure_header_keys()
        header_info = new.instrument_object.extract_header_info(new._raw_header, names)
        # TODO: get the important keywords translated into the searchable header column

        # figure out the RA/Dec of each image

        # first see if this instrument has a special method of figuring out the RA/Dec
        new.ra, new.dec = new.instrument_object.get_ra_dec_for_section(exposure, section_id)

        # if not (which is true for most instruments!), try to read the WCS from the header:
        try:
            wcs = WCS(new._raw_header)
            sc = wcs.pixel_to_world(width // 2, height // 2)
            new.ra = sc.ra.to(u.deg).value
            new.dec = sc.dec.to(u.deg).value
        except:
            pass  # can't do it, just leave RA/Dec as None

        # if that fails, try to get the RA/Dec from the section header
        if new.ra is None or new.dec is None:
            new.ra = header_info.pop('ra', None)
            new.dec = header_info.pop('dec', None)

        # if that fails, just use the RA/Dec of the global exposure
        if new.ra is None or new.dec is None:
            new.ra = exposure.ra
            new.dec = exposure.dec

        new.header = header_info  # save any additional header keys into a JSONB column

        # Figure out the 4 corners  Start by trying to use the WCS
        gotcorners = False
        try:
            new.set_corners_from_header_wcs()
            _logger.debug( 'Got corners from WCS' )
            gotcorners = True
        except:
            pass

        # If that didn't work, then use ra and dec and the instrument scale
        # TODO : take into account standard instrument orientation!
        # (Can be done after the decam_pull PR is merged)

        if not gotcorners:
            halfwid = new.instrument_object.pixel_scale * width / 2. / math.cos( new.dec * math.pi / 180. ) / 3600.
            halfhei = new.instrument_object.pixel_scale * height / 2. / 3600.
            ra0 = new.ra - halfwid
            ra1 = new.ra + halfwid
            dec0 = new.dec - halfhei
            dec1 = new.dec + halfhei
            new.ra_corner_00 = ra0
            new.ra_corner_01 = ra0
            new.ra_corner_10 = ra1
            new.ra_corner_11 = ra1
            new.dec_corner_00 = dec0
            new.dec_corner_01 = dec1
            new.dec_corner_10 = dec0
            new.dec_corner_11 = dec1
            gotcorners = True

        # the exposure_id will be set automatically at commit time
        # ...but we have to set it right now because other things are
        # going to check to see if exposure.id matches image.exposure.id
        new.exposure_id = exposure.id
        new.exposure = exposure

        return new

    @classmethod
    def from_images(cls, images):
        """
        Create a new Image object from a list of other Image objects.
        This is the first step in making a multi-image (usually a coadd).
        Do not use this to make subtractions! use from_ref_and_new instead.

        The output image doesn't have any data, and is created with
        nofile=True. It is up to the calling application to fill in the
        data, flags, weight, etc. using the appropriate preprocessing tools.

        The Image objects used as inputs must have their own data products
        loaded before calling this method, so their provenances will be recorded.
        The provenance of the output object should be generated, then a call to
        output.provenance.upstreams = output.get_upstream_provenances()
        will make sure the provenance has the correct upstreams.

        After that, the data needs to be saved to file, and only then
        can the new Image be added to the database.

        Parameters
        ----------
        images: list of Image objects
            The images to combine into a new Image object.

        Returns
        -------
        output: Image
            The new Image object. It would not have any data variables or filepath.
        """
        if len(images) < 1:
            raise ValueError("Must provide at least one image to combine.")

        # sort images by mjd:
        images = sorted(images, key=lambda x: x.mjd)

        output = Image(nofile=True)

        # use the first image to apply these attributes (some must be uniform across images)
        for att in ['section_id', 'instrument', 'telescope', 'type', 'filter', 'project', 'target']:
            # TODO: should replace this condition with a check that RA and Dec are overlapping?
            #  in that case: what do we consider close enough? how much overlap is reasonable?
            #  another issue: what happens if the section_id is different, what would be the
            #  value for the subtracted image? can it live without a value entirely?
            #  the same goes for target. what about coadded images? can they have no section_id??
            if att in ['filter', 'section_id', 'target']:  # check these values are the same across all images
                values = set([str(getattr(image, att)) for image in images])
                if len(values) != 1:
                    raise ValueError(f"Cannot combine images with different {att} values: {values}")
            setattr(output, att, getattr(images[0], att))

        # TODO: should RA and Dec also be exactly the same??
        output.ra = images[0].ra
        output.dec = images[0].dec
        output.ra_corner_00 = images[0].ra_corner_00
        output.ra_corner_01 = images[0].ra_corner_01
        output.ra_corner_10 = images[0].ra_corner_10
        output.ra_corner_11 = images[0].ra_corner_11
        output.dec_corner_00 = images[0].dec_corner_00
        output.dec_corner_01 = images[0].dec_corner_01
        output.dec_corner_10 = images[0].dec_corner_10
        output.dec_corner_11 = images[0].dec_corner_11

        # exposure time is usually added together
        output.exp_time = sum([image.exp_time for image in images])

        # start MJD and end MJD
        output.mjd = images[0].mjd  # assume sorted by start of exposures
        output.end_mjd = max([image.end_mjd for image in images])  # exposure ends are not necessarily sorted

        # TODO: what about the header? should we combine them somehow?
        output.header = images[0].header
        output.raw_header = images[0].raw_header

        base_type = images[0].type
        if not base_type.startswith('Com'):
            output.type = 'Com' + base_type

        output.upstream_images = images

        # mark the first image as the reference (this can be overriden later when actually warping into one image)
        output.ref_image_index = 0

        output._upstream_bitflag = 0
        for im in images:
            output._upstream_bitflag |= im.bitflag

        # Note that "data" is not filled by this method, also the provenance is empty!
        return output

    @classmethod
    def from_ref_and_new(cls, ref_image, new_image):
        return cls.from_new_and_ref(new_image, ref_image)

    @classmethod
    def from_new_and_ref(cls, new_image, ref_image):
        """
        Create a new Image object from a reference Image object and a new Image object.
        This is the first step in making a difference image.

        The output image doesn't have any data, and is created with
        nofile=True. It is up to the calling application to fill in the
        data, flags, weight, etc. using the appropriate preprocessing tools.

        The Image objects used as inputs must have their own data products
        loaded before calling this method, so their provenances will be recorded.
        The provenance of the output object should be generated, then a call to
        output.provenance.upstreams = output.get_upstream_provenances()
        will make sure the provenance has the correct upstreams.

        After that, the data needs to be saved to file, and only then
        can the new Image be added to the database.

        Parameters
        ----------
        new_image: Image object
            The new image to use.
        ref_image: Image object
            The reference image to use.

        Returns
        -------
        output: Image
            The new Image object. It would not have any data variables or filepath.
        """
        if ref_image is None:
            raise ValueError("Must provide a reference image.")
        if new_image is None:
            raise ValueError("Must provide a new image.")

        output = Image(nofile=True)

        # for each attribute, check the two images have the same value
        for att in ['instrument', 'telescope', 'project', 'section_id', 'filter', 'target']:
            ref_value = getattr(ref_image, att)
            new_value = getattr(new_image, att)

            if att == 'section_id':
                ref_value = str(ref_value)
                new_value = str(new_value)

            # TODO: should replace this condition with a check that RA and Dec are overlapping?
            #  in that case: what do we consider close enough? how much overlap is reasonable?
            #  another issue: what happens if the section_id is different, what would be the
            #  value for the subtracted image? can it live without a value entirely?
            #  the same goes for target. what about coadded images? can they have no section_id??
            if att in ['section_id', 'filter', 'target'] and ref_value != new_value:
                raise ValueError(
                    f"Cannot combine images with different {att} values: "
                    f"{ref_value} and {new_value}. "
                )

            # assign the values from the new image
            setattr(output, att, new_value)

        if ref_image.mjd < new_image.mjd:
            output.upstream_images = [ref_image, new_image]
        else:
            output.upstream_images = [new_image, ref_image]
        output.ref_image_index = output.upstream_images.index(ref_image)
        output.new_image_index = output.upstream_images.index(new_image)
<<<<<<< HEAD

=======
>>>>>>> 13418849
        output._upstream_bitflag = 0
        output._upstream_bitflag |= ref_image.bitflag
        output._upstream_bitflag |= new_image.bitflag

        # get some more attributes from the new image
        for att in ['exp_time', 'mjd', 'end_mjd', 'header', 'raw_header', 'ra', 'dec',
                    'ra_corner_00', 'ra_corner_01', 'ra_corner_10', 'ra_corner_11',
                    'dec_corner_00', 'dec_corner_01', 'dec_corner_10', 'dec_corner_11' ]:
            output.__setattr__(att, getattr(new_image, att))

        output.type = 'Diff'
        if new_image.type.startswith('Com'):
            output.type = 'ComDiff'

        # Note that "data" is not filled by this method, also the provenance is empty!
        return output

    @property
    def instrument_object(self):
        if self.instrument is not None:
            if self._instrument_object is None or self._instrument_object.name != self.instrument:
                self._instrument_object = get_instrument_instance(self.instrument)

        return self._instrument_object

    @instrument_object.setter
    def instrument_object(self, value):
        self._instrument_object = value

    @property
    def filter_short(self):
        if self.filter is None:
            return None
        return self.instrument_object.get_short_filter_name(self.filter)

    def __repr__(self):

        output = (
            f"Image(id: {self.id}, "
            f"type: {self.type}, "
            f"exp: {self.exp_time}s, "
            f"filt: {self.filter_short}, "
            f"from: {self.instrument}/{self.telescope}"
        )

        output += ")"

        return output

    def __str__(self):
        return self.__repr__()

    def invent_filepath(self):
        """Create a relative file path for the object.

        Create a file path relative to data root for the object based on its
        metadata.  This is used when saving the image to disk.  Data
        products that depend on an image and are also saved to disk
        (e.g., SourceList) will just append another string to the Image
        filename.

        """
        prov_hash = inst_name = im_type = date = time = filter = ra = dec = dec_int_pm = ''
        section_id = section_id_int = ra_int = ra_int_h = ra_frac = dec_int = dec_frac = 0

        if self.provenance is not None and self.provenance.id is not None:
            prov_hash = self.provenance.id
        if self.instrument_object is not None:
            inst_name = self.instrument_object.get_short_instrument_name()
        if self.type is not None:
            im_type = self.type

        if self.mjd is not None:
            t = Time(self.mjd, format='mjd', scale='utc').datetime
            date = t.strftime('%Y%m%d')
            time = t.strftime('%H%M%S')

        if self.filter_short is not None:
            filter = self.filter_short

        if self.section_id is not None:
            section_id = str(self.section_id)
            try:
                section_id_int = int(self.section_id)
            except ValueError:
                section_id_int = 0

        if self.ra is not None:
            ra = self.ra
            ra_int, ra_frac = str(float(ra)).split('.')
            ra_int = int(ra_int)
            ra_int_h = ra_int // 15
            ra_frac = int(ra_frac)

        if self.dec is not None:
            dec = self.dec
            dec_int, dec_frac = str(float(dec)).split('.')
            dec_int = int(dec_int)
            dec_int_pm = f'p{dec_int:02d}' if dec_int >= 0 else f'm{-dec_int:02d}'
            dec_frac = int(dec_frac)

        cfg = config.Config.get()
        default_convention = "{inst_name}_{date}_{time}_{section_id}_{filter}_{im_type}_{prov_hash:.6s}"
        name_convention = cfg.value('storage.images.name_convention', default=None)
        if name_convention is None:
            name_convention = default_convention

        filename = name_convention.format(
            inst_name=inst_name,
            im_type=im_type,
            date=date,
            time=time,
            filter=filter,
            ra=ra,
            ra_int=ra_int,
            ra_int_h=ra_int_h,
            ra_frac=ra_frac,
            dec=dec,
            dec_int=dec_int,
            dec_int_pm=dec_int_pm,
            dec_frac=dec_frac,
            section_id=section_id,
            section_id_int=section_id_int,
            prov_hash=prov_hash,
        )

        # TODO: which elements of the naming convention are really necessary?
        #  and what is a good way to make sure the filename actually depends on them?
        self.filepath = filename

        return filename

    def save(self, filename=None, only_image=False, just_update_header=True, **kwargs ):
        """Save the data (along with flags, weights, etc.) to disk.
        The format to save is determined by the config file.
        Use the filename to override the default naming convention.

        Will save the standard image extensions : image, weight, mask.
        Does not save the source list or psf or other things that have
        their own objects; those need to be saved separately.  (Also see
        pipeline.datastore.)

        Parameters
        ----------
        filename: str (optional)
            The filename to use to save the data.  If not provided, will
            use what is in self.filepath; if that is None, then the
            default naming convention willbe used.  self.filepath will
            be updated to this name

        only_image: bool, default False
            If the image is stored as multiple files (i.e. image,
            weight, and flags extensions are all stored as seperate
            files, rather than as HDUs within one file), then _only_
            write the image out.  The use case for this is for
            "first-look" headers with astrometric and photometric
            solutions; the image header gets updated in that case, but
            the weight and flags files stay the same, so they do not
            need to be updated.  You will usually want just_update_header
            to be True when only_image is True.

        just_update_header: bool, default True
            Ignored unless only_image is True and the image is stored as
            multiple files rather than as FITS extensions.  In this
            case, if just_udpate_header is True and the file already
            exists, don't write the data, just update the header.

        **kwargs: passed on to FileOnDiskMixin.save(), include:
            overwrite - bool, set to True if it's OK to overwrite exsiting files
            no_archive - bool, set to True to save only to local disk, otherwise also saves to the archive
            exists_ok, verify_md5 - complicated, see documentation on FileOnDiskMixin

        For images being saved to the database, you probably want to use
        overwrite=True, verify_md5=True, or perhaps overwrite=False,
        exists_ok=True, verify_md5=True.  For temporary images being
        saved as part of local processing, you probably want to use
        verify_md5=False and either overwrite=True (if you're modifying
        and writing the file multiple times), or overwrite=False,
        exists_ok=True (if you might call the save() method more than
        once on the same image, and you want to trust the filesystem to
        have saved it right).

        """
        if self.data is None:
            raise RuntimeError("The image data is not loaded. Cannot save.")

        if self.provenance is None:
            raise RuntimeError("The image provenance is not set. Cannot save.")

        if filename is not None:
            self.filepath = filename
        if self.filepath is None:
            self.invent_filepath()

        cfg = config.Config.get()
        single_file = cfg.value('storage.images.single_file', default=False)
        format = cfg.value('storage.images.format', default='fits')
        extensions = []
        files_written = {}

        if not only_image:
            # In order to ignore just_update_header if only_image is false,
            # we need to pass it as False on to save_fits_image_file
            just_update_header = False

        full_path = os.path.join(self.local_path, self.filepath)

        if format == 'fits':
            # save the imaging data
            extensions.append('.image.fits')
            imgpath = save_fits_image_file(full_path, self.data, self.raw_header,
                                           extname='image', single_file=single_file,
                                           just_update_header=just_update_header)
            files_written['.image.fits'] = imgpath
            # TODO: we can have extensions at the end of the self.filepath (e.g., foo.fits.flags)
            #  or we can have the extension name carry the file extension (e.g., foo.flags.fits)
            #  this should be configurable and will affect how we make the self.filepath and extensions.

            # save the other extensions
            array_list = ['flags', 'weight', 'background', 'score']
            # TODO: the list of extensions should be saved somewhere more central

            if single_file or ( not only_image ):
                for array_name in array_list:
                    array = getattr(self, array_name)
                    if array is not None:
                        extpath = save_fits_image_file(
                            full_path,
                            array,
                            self.raw_header,
                            extname=array_name,
                            single_file=single_file
                        )
                        array_name = '.' + array_name
                        if not array_name.endswith('.fits'):
                            array_name += '.fits'
                        extensions.append(array_name)
                        if not single_file:
                            files_written[array_name] = extpath

            if single_file:
                files_written = files_written['.image.fits']
                if not self.filepath.endswith('.fits'):
                    self.filepath += '.fits'

        elif format == 'hdf5':
            # TODO: consider writing a more generic utility to save_image_file that handles either fits or hdf5, etc.
            raise NotImplementedError("HDF5 format is not yet supported.")
        else:
            raise ValueError(f"Unknown image format: {format}. Use 'fits' or 'hdf5'.")

        # Save the file to the archive and update the database record
        # (as well as self.filepath, self.filepath_extensions, self.md5sum, self.md5sum_extensions)
        # (From what we did above, it's already in the right place in the local filestore.)
        if single_file:
            FileOnDiskMixin.save( self, files_written, **kwargs )
        else:
            if just_update_header:
                FileOnDiskMixin.save( self, files_written['.image.fits'], '.image.fits', **kwargs )
            else:
                for ext in extensions:
                    FileOnDiskMixin.save( self, files_written[ext], ext, **kwargs )

    def load(self):
        """
        Load the image data from disk.
        This includes the _data property,
        but can also load the _flags, _weight,
        _background, _score, and _psf properties.

        """

        if self.filepath is None:
            raise ValueError("The filepath is not set. Cannot load the image.")

        cfg = config.Config.get()
        single_file = cfg.value('storage.images.single_file')

        if single_file:
            filename = self.get_fullpath()
            if not os.path.isfile(filename):
                raise FileNotFoundError(f"Could not find the image file: {filename}")
            self._data, self._raw_header = read_fits_image(filename, ext='image', output='both')
            self._flags = read_fits_image(filename, ext='flags')
            self._weight = read_fits_image(filename, ext='weight')
            self._background = read_fits_image(filename, ext='background')
            self._score = read_fits_image(filename, ext='score')
            # TODO: add more if needed!

        else:  # load each data array from a separate file
            if self.filepath_extensions is None:
                self._data, self._raw_header = read_fits_image( self.get_fullpath(), output='both' )
            else:
                gotim = False
                gotweight = False
                gotflags = False
                for extension, filename in zip( self.filepath_extensions, self.get_fullpath(as_list=True) ):
                    if not os.path.isfile(filename):
                        raise FileNotFoundError(f"Could not find the image file: {filename}")
                    if extension == '.image.fits':
                        self._data, self._raw_header = read_fits_image(filename, output='both')
                        gotim = True
                    elif extension == '.weight.fits':
                        self._weight = read_fits_image(filename, output='data')
                        gotweight = True
                    elif extension == '.flags.fits':
                        self._flags = read_fits_image(filename, output='data')
                        gotflags = True
                    else:
                        raise ValueError( f'Unknown image extension {extension}' )
                if not ( gotim and gotweight and gotflags ):
                    raise FileNotFoundError( "Failed to load at least one of image, weight, flags" )

    def get_upstream_provenances(self):
        """Collect the provenances for all upstream objects.

        This does not recursively go back to the upstreams of the upstreams.
        It gets only the provenances of the immediate upstream objects.

        Provenances that are the same (have the same hash) are combined (returned only once).

        This is what would generally be put into a new provenance's upstreams list.

        Note that upstream_images must each have the other related products
        like sources, psf, wcs, etc. already loaded.
        This happens when the objects are used to produce, e.g., a coadd or
        a subtraction image, but they would not necessarily be loaded automatically from the DB.
        To load those products (assuming all were previously committed with their own provenances)
        use the load_upstream_products() method on each of the upstream images.

<<<<<<< HEAD
        IMPORTANT RESTRICTION: to maintain the ability of a downstream to recover its upstreams
        using the provenance (which is the definition of why we need a provenance) it is not
        allowed for different images with the same provenance to have related products
        (e.g., a SourceList) that have different provenances.  This is because the downstream
        would not know which SourceList to use.  Images from different instruments, or a
        coadded reference vs. a new image, would have different provenances,
        so their products could (and indeed must) have different provenances.
        But images from the same instrument with the same provenance  should all
        be produced using the same code and parameters, otherwise it will be
        impossible to know which product was processed in which way.
=======
        IMPORTANT RESTRICTION:
        When putting images in the upstream of a combined image (coadded or subtracted),
        if there are multiple images with the same provenance, they must also have
        loaded downstream products (e.g., SourceList) that have the same provenance.
        This is used to maintain the ability of a downstream to recover its upstreams
        using the provenance (which is the definition of why we need a provenance).
        The images could still be associated with multiple different products with
        different provenances, but not have them loaded into the relevant in-memory
        attributes of the Image objects when creating the coadd.
        Images from different instruments, or a coadded reference vs. a new image,
        would naturally have different provenances, so their products could (and indeed must)
        have different provenances. But images from the same instrument with the same provenance
        should all be produced using the same code and parameters, otherwise it will be impossible
        to know which product was processed in which way.
>>>>>>> 13418849

        Returns
        -------
        list of Provenance objects:
            A list of all the provenances for the upstream objects.
        """
        output = []
        # split the images into groups based on their provenance hash
        im_prov_hashes = list(set([im.provenance.id for im in self.upstream_images]))
        for im_prov_hash in im_prov_hashes:

            im_group = [im for im in self.upstream_images if im.provenance.id == im_prov_hash]
            sources_provs = {}
            psf_provs = {}
            wcs_provs = {}
            zp_provs = {}

            for im in im_group:
                if im.sources is not None:
                    sources_provs[im.sources.provenance.id] = im.sources.provenance
                if im.psf is not None:
                    psf_provs[im.psf.provenance.id] = im.psf.provenance
                if im.wcs is not None:
                    wcs_provs[im.wcs.provenance.id] = im.wcs.provenance
                if im.zp is not None:
                    zp_provs[im.zp.provenance.id] = im.zp.provenance

            if len(sources_provs) > 1:
                raise ValueError(
                    f"Image group with provenance {im_prov_hash} "
                    "has SourceList objects with different provenances."
                )
            if len(psf_provs) > 1:
                raise ValueError(
                    f"Image group with provenance {im_prov_hash} "
                    "has PSF objects with different provenances."
                )
            if len(wcs_provs) > 1:
                raise ValueError(
                    f"Image group with provenance {im_prov_hash} "
                    "has WCS objects with different provenances."
                )
            if len(zp_provs) > 1:
                raise ValueError(
                    f"Image group with provenance {im_prov_hash} "
                    "has ZeroPoint objects with different provenances."
                )
            output += [im_group[0].provenance]
            output += list(sources_provs.values())
            output += list(psf_provs.values())
            output += list(wcs_provs.values())
            output += list(zp_provs.values())

        # because each Image group has a different prov-hash, no products from different groups
        # could ever have the same provenance (it is hashed using the upstreams) so we don't need
        # to also check for repeated provenances between groups
        return output

    def load_upstream_products(self, session=None):
        """Make sure each upstream image has its related products loaded.

        This only works after all the images and products are committed to the database,
        with provenances consistent with what is saved in this Image's provenance
        and its own upstreams.
        """
        prov_ids = self.provenance.upstream_ids
        # check to make sure there is any need to load
        need_to_load = False
        for im in self.upstream_images:
            if im.sources is None or im.sources.provenance_id not in prov_ids:
                need_to_load = True
                break
            if im.psf is None or im.psf.provenance_id not in prov_ids:
                need_to_load = True
                break
            if im.wcs is None or im.wcs.provenance_id not in prov_ids:
                need_to_load = True
                break
            if im.zp is None or im.zp.provenance_id not in prov_ids:
                need_to_load = True
                break

        if not need_to_load:
            return

        from models.source_list import SourceList
        from models.psf import PSF
        from models.world_coordinates import WorldCoordinates
        from models.zero_point import ZeroPoint

        # split the images into groups based on their provenance hash
        im_prov_hashes = list(set([im.provenance.id for im in self.upstream_images]))

        with SmartSession(session) as session:
            for im_prov_hash in im_prov_hashes:
                im_group = [im for im in self.upstream_images if im.provenance.id == im_prov_hash]
                im_ids = [im.id for im in im_group]

                # get all the products for all images in this group
                sources_result = session.scalars(
                    sa.select(SourceList).where(
                        SourceList.image_id.in_(im_ids),
                        SourceList.provenance_id.in_(prov_ids),
                    )
                ).all()
                sources_ids = [s.id for s in sources_result]

                psf_results = session.scalars(
                    sa.select(PSF).where(
                        PSF.image_id.in_(im_ids),
                        PSF.provenance_id.in_(prov_ids),
                    )
                ).all()

                wcs_results = session.scalars(
                    sa.select(WorldCoordinates).where(
                        WorldCoordinates.sources_id.in_(sources_ids),
                        WorldCoordinates.provenance_id.in_(prov_ids),
                    )
                ).all()

                zp_results = session.scalars(
                    sa.select(ZeroPoint).where(
                        ZeroPoint.sources_id.in_(sources_ids),
                        ZeroPoint.provenance_id.in_(prov_ids),
                    )
                ).all()

                for im in im_group:
                    sources = [s for s in sources_result if s.image_id == im.id]  # only get the sources for this image
                    if len(sources) > 1:
                        raise ValueError(
                            f"Image {im.id} has more than one SourceList matching upstream provenance."
                        )
                    elif len(sources) == 1:
                        im.sources = sources[0]

                    psfs = [p for p in psf_results if p.image_id == im.id]  # only get the psfs for this image
                    if len(psfs) > 1:
                        raise ValueError(
                            f"Image {im.id} has more than one PSF matching upstream provenance."
                        )
                    elif len(psfs) == 1:
                        im.psf = psfs[0]

                    wcses = [w for w in wcs_results if w.image_id == im.id]  # only get the wcses for this image
                    if len(wcses) > 1:
                        raise ValueError(
                            f"Image {im.id} has more than one WCS matching upstream provenance."
                        )
                    elif len(wcses) == 1:
                        im.wcs = wcses[0]

                    zps = [z for z in zp_results if z.image_id == im.id]  # only get the zps for this image
                    if len(zps) > 1:
                        raise ValueError(
                            f"Image {im.id} has more than one ZeroPoint matching upstream provenance."
                        )
                    elif len(zps) == 1:
                        im.zp = zps[0]

    def get_upstreams(self, session=None):
        """
        Get the upstream images and associated products that were used to make this image.
        This includes the reference/new image (for subtractions) or the set of images
        used to build a coadd.  Each image will have some products that were generated
        from it (source lists, PSFs, etc.) that also count as upstreams to this image.

        Parameters
        ----------
        session: SQLAlchemy session (optional)
            The session to use to query the database.  If not provided,
            will open a new session that automatically closes at
            the end of the function.

        Returns
        -------
        upstreams: list of Image objects
            The upstream images.
        """
        with SmartSession(session) as session:
            self.load_upstream_products(session)
            upstreams = []
            # get the exposure
            try:
                exposure = self.exposure
            except sa.orm.exc.DetachedInstanceError:
                exposure = None
            if exposure is None and self.exposure_id is not None:
                exposure = session.scalars(sa.select(Exposure).where(Exposure.id == self.exposure_id)).first()

            if exposure is not None:
                upstreams.append(exposure)

            # get the upstream images and associated products
            for im in self.upstream_images:
                upstreams.append(im)
                if im.sources is not None:
                    upstreams.append(im.sources)
                if im.psf is not None:
                    upstreams.append(im.psf)
                if im.wcs is not None:
                    upstreams.append(im.wcs)
                if im.zp is not None:
                    upstreams.append(im.zp)

        return upstreams

    def get_downstreams(self, session=None):
        """Get all the objects that were created based on this image. """
        # avoids circular import
        from models.source_list import SourceList
        from models.psf import PSF
        from models.world_coordinates import WorldCoordinates
        from models.zero_point import ZeroPoint

        downstreams = []
        with SmartSession(session) as session:
            # get all psfs that are related to this image (regardless of provenance)
            psfs = session.scalars(
                sa.select(PSF).where(PSF.image_id == self.id)
            ).all()
            downstreams += psfs

            # get all source lists that are related to this image (regardless of provenance)
            sources = session.scalars(
                sa.select(SourceList).where(SourceList.image_id == self.id)
            ).all()
            downstreams += sources

            wcses = []
            zps = []
            for s in sources:
                wcses += session.scalars(
                    sa.select(WorldCoordinates).where(WorldCoordinates.sources_id == s.id)
                ).all()

                zps += session.scalars(
                    sa.select(ZeroPoint).where(ZeroPoint.sources_id == s.id)
                ).all()

            # TODO: replace with a relationship to downstream_images (see issue #151)
            # now look for other images that were created based on this one
            # ref: https://docs.sqlalchemy.org/en/20/orm/join_conditions.html#self-referential-many-to-many
            images = session.scalars(
                sa.select(Image).join(
                    image_upstreams_association_table, sa.and_(
                        image_upstreams_association_table.c.upstream_id == self.id,
                        image_upstreams_association_table.c.downstream_id == Image.id,
                    )
                ).order_by(Image.mjd).distinct()
            ).all()
            downstreams += images

            return downstreams

    @property
    def data(self):
        """
        The underlying pixel data array (2D float array).
        """
        if self._data is None and self.filepath is not None:
            self.load()
        return self._data

    @data.setter
    def data(self, value):
        self._data = value

    @property
    def raw_header(self):
        if self._raw_header is None and self.filepath is not None:
            self.load()
        if self._raw_header is None:
            self._raw_header = fits.Header()
        return self._raw_header

    @raw_header.setter
    def raw_header(self, value):
        if not isinstance(value, fits.Header):
            raise ValueError(f"data must be a fits.Header object. Got {type(value)} instead. ")
        self._raw_header = value

    @property
    def flags(self):
        """
        The bit-flag array (2D int array).
        """
        if self._data is None and self.filepath is not None:
            self.load()
        return self._flags

    @flags.setter
    def flags(self, value):
        self._flags = value

    @property
    def weight(self):
        """
        The inverse-variance array (2D float array).
        """
        if self._data is None and self.filepath is not None:
            self.load()
        return self._weight

    @weight.setter
    def weight(self, value):
        self._weight = value

    @property
    def background(self):
        """
        An estimate for the background flux (2D float array).
        """
        if self._data is None and self.filepath is not None:
            self.load()
        return self._background

    @background.setter
    def background(self, value):
        self._background = value

    @property
    def score(self):
        """
        The image after filtering with the PSF and normalizing to S/N units (2D float array).
        """
        if self._data is None and self.filepath is not None:
            self.load()
        return self._score

    @score.setter
    def score(self, value):
        self._score = value


if __name__ == '__main__':
    filename = '/home/guyn/Dropbox/python/SeeChange/data/DECam_examples/c4d_221104_074232_ori.fits.fz'
    e = Exposure(filename)
    im = Image.from_exposure(e, section_id=1)
<|MERGE_RESOLUTION|>--- conflicted
+++ resolved
@@ -796,10 +796,6 @@
             output.upstream_images = [new_image, ref_image]
         output.ref_image_index = output.upstream_images.index(ref_image)
         output.new_image_index = output.upstream_images.index(new_image)
-<<<<<<< HEAD
-
-=======
->>>>>>> 13418849
         output._upstream_bitflag = 0
         output._upstream_bitflag |= ref_image.bitflag
         output._upstream_bitflag |= new_image.bitflag
@@ -1130,18 +1126,6 @@
         To load those products (assuming all were previously committed with their own provenances)
         use the load_upstream_products() method on each of the upstream images.
 
-<<<<<<< HEAD
-        IMPORTANT RESTRICTION: to maintain the ability of a downstream to recover its upstreams
-        using the provenance (which is the definition of why we need a provenance) it is not
-        allowed for different images with the same provenance to have related products
-        (e.g., a SourceList) that have different provenances.  This is because the downstream
-        would not know which SourceList to use.  Images from different instruments, or a
-        coadded reference vs. a new image, would have different provenances,
-        so their products could (and indeed must) have different provenances.
-        But images from the same instrument with the same provenance  should all
-        be produced using the same code and parameters, otherwise it will be
-        impossible to know which product was processed in which way.
-=======
         IMPORTANT RESTRICTION:
         When putting images in the upstream of a combined image (coadded or subtracted),
         if there are multiple images with the same provenance, they must also have
@@ -1156,7 +1140,6 @@
         have different provenances. But images from the same instrument with the same provenance
         should all be produced using the same code and parameters, otherwise it will be impossible
         to know which product was processed in which way.
->>>>>>> 13418849
 
         Returns
         -------
