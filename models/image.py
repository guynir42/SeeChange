--- conflicted
+++ resolved
@@ -442,10 +442,7 @@
 
         self._aligner = None  # an ImageAligner object (lazy loaded using the provenance parameters)
         self._aligned_images = None  # a list of Images that are aligned to one image (lazy calculated, not committed)
-<<<<<<< HEAD
         self._combined_filepath = None  # a filepath built from invent_filepath and a hash of the upstream images
-=======
->>>>>>> 08c2dc70
 
         self._instrument_object = None
         self._bitflag = 0
@@ -483,10 +480,7 @@
 
         self._aligner = None
         self._aligned_images = None
-<<<<<<< HEAD
         self._combined_filepath = None
-=======
->>>>>>> 08c2dc70
 
         self._instrument_object = None
         this_object_session = orm.Session.object_session(self)
@@ -670,10 +664,7 @@
             'score',
             'background',
             'header',
-<<<<<<< HEAD
             'raw_header',
-=======
->>>>>>> 08c2dc70
         ]
         simple_attributes = [
             'ra',
@@ -722,11 +713,7 @@
         return new
 
     @classmethod
-<<<<<<< HEAD
     def from_images(cls, images, index=0):
-=======
-    def from_images(cls, images):
->>>>>>> 08c2dc70
         """
         Create a new Image object from a list of other Image objects.
         This is the first step in making a multi-image (usually a coadd).
@@ -909,11 +896,8 @@
         # Note that "data" is not filled by this method, also the provenance is empty!
         return output
 
-<<<<<<< HEAD
+
     def _make_aligned_images(self):
-=======
-    def align_images(self):
->>>>>>> 08c2dc70
         """Align the upstream_images to one of the images pointed to by image_index.
 
         The parameters of the alignment must be given in the parameters attribute
@@ -927,15 +911,9 @@
         to the database. Note that each aligned image is also referred to by
         a global variable under the ImageAligner.temp_images list.
         """
-<<<<<<< HEAD
         from improc.alignment import ImageAligner  # avoid circular import
         if self.provenance is None or self.provenance.parameters is None:
             raise RuntimeError('Cannot align images without a Provenance with legal parameters!')
-=======
-        from pipeline.alignment import ImageAligner  # avoid circular import
-        if self.provenance is None or self.provenance.parameters is None:
-            raise RuntimeError('Cannot align images without a Provenace with legal parameters!')
->>>>>>> 08c2dc70
         if 'alignment' not in self.provenance.parameters:
             raise RuntimeError('Cannot align images without an "alignment" dictionary in the Provenance parameters!')
 
@@ -962,7 +940,6 @@
 
         self._aligned_images = aligned
 
-<<<<<<< HEAD
         # also suggest a filepath for an image created from the aligned upstream images:
         self._combined_filepath = None  # if we don't clear this, it gets loaded in invent filepath!
         path = self.invent_filepath()
@@ -1003,7 +980,6 @@
                 self._aligned_images = None
                 return
 
-
     @property
     def aligned_images(self):
         self._check_aligned_images()  # possibly destroy the old aligned images
@@ -1011,12 +987,6 @@
         if self._aligned_images is None:
             self._make_aligned_images()
 
-=======
-    @property
-    def aligned_images(self):
-        if self._aligned_images is None:
-            self.align_images()
->>>>>>> 08c2dc70
         return self._aligned_images
 
     @property
