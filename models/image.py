import os
import base64
import hashlib

import numpy as np

import sqlalchemy as sa
from sqlalchemy import orm
from sqlalchemy.dialects.postgresql import JSONB
from sqlalchemy.ext.hybrid import hybrid_property
from sqlalchemy.schema import CheckConstraint

from astropy.time import Time
from astropy.wcs import WCS
from astropy.io import fits
import astropy.coordinates
import astropy.units as u

from pipeline.utils import read_fits_image, save_fits_image_file

from models.base import (
    Base,
    SeeChangeBase,
    SmartSession,
    AutoIDMixin,
    FileOnDiskMixin,
    SpatiallyIndexed,
    FourCorners,
    HasBitFlagBadness,
    _logger
)
from models.exposure import Exposure
from models.instrument import get_instrument_instance
from models.enums_and_bitflags import (
    ImageFormatConverter,
    ImageTypeConverter,
    image_badness_inverse,
)

import util.config as config

# links many-to-many Image to all the Images used to create it
image_upstreams_association_table = sa.Table(
    'image_upstreams_association',
    Base.metadata,
    sa.Column('upstream_id',
              sa.Integer,
              sa.ForeignKey('images.id', ondelete="CASCADE", name='image_upstreams_association_upstream_id_fkey'),
              primary_key=True),
    sa.Column('downstream_id',
              sa.Integer,
              sa.ForeignKey('images.id', ondelete="CASCADE", name='image_upstreams_association_downstream_id_fkey'),
              primary_key=True),
)


class Image(Base, AutoIDMixin, FileOnDiskMixin, SpatiallyIndexed, FourCorners, HasBitFlagBadness):

    __tablename__ = 'images'

    _format = sa.Column(
        sa.SMALLINT,
        nullable=False,
        default=ImageFormatConverter.convert('fits'),
        doc="Format of the file on disk. Should be fits or hdf5. "
    )

    @hybrid_property
    def format(self):
        return ImageFormatConverter.convert(self._format)

    @format.inplace.expression
    @classmethod
    def format(cls):
        # ref: https://stackoverflow.com/a/25272425
        return sa.case(ImageFormatConverter.dict, value=cls._format)

    @format.inplace.setter
    def format(self, value):
        self._format = ImageFormatConverter.convert(value)

    exposure_id = sa.Column(
        sa.ForeignKey('exposures.id', ondelete='SET NULL', name='images_exposure_id_fkey'),
        nullable=True,
        index=True,
        doc=(
            "ID of the exposure from which this image was derived. "
            "Only set for single-image objects."
        )
    )

    exposure = orm.relationship(
        'Exposure',
        cascade='save-update, merge, refresh-expire, expunge',
        doc=(
            "Exposure from which this image was derived. "
            "Only set for single-image objects."
        )
    )

    upstream_images = orm.relationship(
        'Image',
        secondary=image_upstreams_association_table,
        primaryjoin='images.c.id == image_upstreams_association.c.downstream_id',
        secondaryjoin='images.c.id == image_upstreams_association.c.upstream_id',
        cascade='save-update, merge, refresh-expire, expunge',
        passive_deletes=True,
        lazy='selectin',
        order_by='images.c.mjd',  # in chronological order of exposure start time
        doc='Images used to produce a multi-image object, like a coadd or a subtraction. '
    )

    ref_image_index = sa.Column(
        sa.Integer,
        nullable=True,
        doc=(
            "Index of the reference image used to produce this image, in the upstream_images list. "
        )
    )

    @property
    def ref_image(self):
        if self.ref_image_index is None:
            return None
        if len(self.upstream_images) <= self.ref_image_index:
            raise RuntimeError(f'Index {self.ref_image_index} is out of range for upstream images!')
        return self.upstream_images[self.ref_image_index]

    @ref_image.setter
    def ref_image(self, value):
        if value is None:
            self.ref_image_index = None
        else:
            if not isinstance(value, Image):
                raise ValueError(f"ref_image must be an Image object. Got {type(value)} instead.")
            if value not in self.upstream_images:
                raise ValueError(f"ref_image must be in the upstream_images list. Got {value} instead.")

            # make sure the upstream_images list is sorted by mjd:
            self.upstream_images.sort(key=lambda x: x.mjd)
            self.ref_image_index = self.upstream_images.index(value)

    new_image_index = sa.Column(
        sa.Integer,
        nullable=True,
        doc=(
            "Index of the new image used to produce a difference image, in the upstream_images list. "
        )
    )

    @property
    def new_image(self):
        if self.new_image_index is None:
            return None
        if len(self.upstream_images) <= self.new_image_index:
            raise RuntimeError(f'Index {self.new_image_index} is out of range for upstream images!')
        return self.upstream_images[self.new_image_index]

    @new_image.setter
    def new_image(self, value):
        if value is None:
            self.new_image_index = None
        else:
            if not isinstance(value, Image):
                raise ValueError(f"new_image must be an Image object. Got {type(value)} instead.")
            if value not in self.upstream_images:
                raise ValueError(f"new_image must be in the upstream_images list. Got {value} instead.")

            # make sure the upstream_images list is sorted by mjd:
            self.upstream_images.sort(key=lambda x: x.mjd)
            self.new_image_index = self.upstream_images.index(value)

    is_sub = sa.Column(
        sa.Boolean,
        nullable=False,
        default=False,
        index=True,
        doc='Is this a subtraction image.'
    )

    is_coadd = sa.Column(
        sa.Boolean,
        nullable=False,
        default=False,
        index=True,
        doc='Is this image made by stacking multiple images.'
    )

    _type = sa.Column(
        sa.SMALLINT,
        nullable=False,
        default=ImageTypeConverter.convert('Sci'),
        index=True,
        doc=(
            "Type of image. One of: [Sci, Diff, Bias, Dark, DomeFlat, SkyFlat, TwiFlat, Warped] "
            "or any of the above types prepended with 'Com' for combined "
            "(e.g., a ComSci image is a science image combined from multiple exposures)."
            "Saved as an integer in the database, but converted to a string when read. "
        )
    )

    @hybrid_property
    def type(self):
        return ImageTypeConverter.convert(self._type)

    @type.inplace.expression
    @classmethod
    def type(cls):
        return sa.case(ImageTypeConverter.dict, value=cls._type)

    @type.inplace.setter
    def type(self, value):
        self._type = ImageTypeConverter.convert(value)

    provenance_id = sa.Column(
        sa.ForeignKey('provenances.id', ondelete="CASCADE", name='images_provenance_id_fkey'),
        nullable=False,
        index=True,
        doc=(
            "ID of the provenance of this image. "
            "The provenance will contain a record of the code version "
            "and the parameters used to produce this image. "
        )
    )

    provenance = orm.relationship(
        'Provenance',
        cascade='save-update, merge, refresh-expire, expunge',
        lazy='selectin',
        doc=(
            "Provenance of this image. "
            "The provenance will contain a record of the code version "
            "and the parameters used to produce this image. "
        )
    )

    header = sa.Column(
        JSONB,
        nullable=False,
        default={},
        doc=(
            "Header of the specific image for one section of the instrument. "
            "Only keep a subset of the keywords, "
            "and re-key them to be more consistent. "
        )
    )

    mjd = sa.Column(
        sa.Double,
        nullable=False,
        index=True,
        doc=(
            "Modified Julian date of the exposure (MJD=JD-2400000.5). "
            "Multi-exposure images will have the MJD of the first exposure."
        )
    )

    @property
    def observation_time(self):
        """Translation of the MJD column to datetime object."""
        if self.mjd is None:
            return None
        else:
            return Time(self.mjd, format='mjd').datetime

    @property
    def start_mjd(self):
        """Time of the beginning of the exposure, or set of exposures (equal to mjd). """
        return self.mjd

    @property
    def mid_mjd(self):
        """
        Time of the middle of the exposures.
        For multiple, coadded exposures (e.g., references), this would
        be the middle between the start_mjd and end_mjd, regarless of
        how the exposures are spaced.
        """
        if self.start_mjd is None or self.end_mjd is None:
            return None
        return (self.start_mjd + self.end_mjd) / 2.0

    end_mjd = sa.Column(
        sa.Double,
        nullable=False,
        index=True,
        doc=(
            "Modified Julian date of the end of the exposure. "
            "Multi-image object will have the end_mjd of the last exposure."
        )
    )

    exp_time = sa.Column(
        sa.Float,
        nullable=False,
        index=True,
        doc="Exposure time in seconds. Multi-exposure images will have the total exposure time."
    )

    instrument = sa.Column(
        sa.Text,
        nullable=False,
        index=True,
        doc="Name of the instrument used to create this image. "
    )

    telescope = sa.Column(
        sa.Text,
        nullable=False,
        index=True,
        doc="Name of the telescope used to create this image. "
    )

    filter = sa.Column(sa.Text, nullable=True, index=True, doc="Name of the filter used to make this image. ")

    section_id = sa.Column(
        sa.Text,
        nullable=False,
        index=True,
        doc='Section ID of the image, possibly inside a larger mosiaced exposure. '
    )

    project = sa.Column(
        sa.Text,
        nullable=False,
        index=True,
        doc='Name of the project (could also be a proposal ID). '
    )

    target = sa.Column(
        sa.Text,
        nullable=False,
        index=True,
        doc='Name of the target object or field id. '
    )

    preproc_bitflag = sa.Column(
        sa.SMALLINT,
        nullable=False,
        default=0,
        index=False,
        doc='Bitflag specifying which preprocessing steps have been completed for the image.'
    )

    astro_cal_done = sa.Column(
        sa.BOOLEAN,
        nullable=False,
        default=False,
        index=False,
        doc=( 'Has a WCS been solved for this image.  This should be set to true after astro_cal '
              'has been run, or for images (like subtractions) that are derived from other images '
              'with complete WCSes that can be copied.  This does not promise that the "latest and '
              'greatest" astrometric calibration is what is in the image header, only that there is '
              'one from the pipeline that should be good for visual identification of positions.' )
    )

    sky_sub_done = sa.Column(
        sa.BOOLEAN,
        nullable=False,
        default=False,
        index=False,
        doc='Has the sky been subtracted from this image. '
    )

    fwhm_estimate = sa.Column(
        sa.Float,
        nullable=True,
        index=True,
        doc=(
            'FWHM estimate for the image, in arcseconds, '
            'from the first time the image was processed.'
        )
    )

    zero_point_estimate = sa.Column(
        sa.Float,
        nullable=True,
        index=True,
        doc=(
            'Zero point estimate for the image, '
            'from the first time the image was processed.'
        )
    )

    lim_mag_estimate = sa.Column(
        sa.Float,
        nullable=True,
        index=True,
        doc=(
            'Limiting magnitude estimate for the image, '
            'from the first time the image was processed.'
        )
    )

    bkg_mean_estimate = sa.Column(
        sa.Float,
        nullable=True,
        index=True,
        doc=(
            'Background estimate for the image, '
            'from the first time the image was processed.'
        )
    )

    bkg_rms_estimate = sa.Column(
        sa.Float,
        nullable=True,
        index=True,
        doc=(
            'Background RMS estimate for the image, '
            'from the first time the image was processed.'
        )
    )

    __table_args__ = (
        CheckConstraint(
            sqltext='NOT(md5sum IS NULL AND md5sum_extensions IS NULL)',
            name='md5sum_or_md5sum_extensions_check'
        ),
    )

    def _get_inverse_badness(self):
        """Get a dict with the allowed values of badness that can be assigned to this object"""
        return image_badness_inverse

    def __init__(self, *args, **kwargs):
        FileOnDiskMixin.__init__(self, *args, **kwargs)
        SeeChangeBase.__init__(self)  # don't pass kwargs as they could contain non-column key-values

        self.raw_data = None  # the raw exposure pixels (2D float or uint16 or whatever) not saved to disk!
        self._raw_header = None  # the header data taken directly from the FITS file
        self._data = None  # the underlying pixel data array (2D float array)
        self._flags = None  # the bit-flag array (2D int array)
        self._weight = None  # the inverse-variance array (2D float array)
        self._background = None  # an estimate for the background flux (2D float array)
        self._score = None  # the image after filtering with the PSF and normalizing to S/N units (2D float array)
        self.sources = None  # the sources extracted from this Image (optionally loaded)
        self.psf = None  # the point-spread-function object (optionally loaded)
        self.wcs = None  # the WorldCoordinates object (optionally loaded)
        self.zp = None  # the zero-point object (optionally loaded)

        self._aligner = None  # an ImageAligner object (lazy loaded using the provenance parameters)
        self._aligned_images = None  # a list of Images that are aligned to one image (lazy calculated, not committed)
        self._combined_filepath = None  # a filepath built from invent_filepath and a hash of the upstream images

        self._instrument_object = None
        self._bitflag = 0

        # manually set all properties (columns or not)
        for key, value in kwargs.items():
            if hasattr(self, key):
                setattr(self, key, value)

        if self.ra is not None and self.dec is not None:
            self.calculate_coordinates()  # galactic and ecliptic coordinates

    def __setattr__(self, key, value):
        if key == 'upstream_images':
            # make sure the upstream_images list is sorted by mjd:
            value.sort(key=lambda x: x.mjd)

        super().__setattr__(key, value)

    @orm.reconstructor
    def init_on_load(self):
        Base.init_on_load(self)
        FileOnDiskMixin.init_on_load(self)
        self.raw_data = None
        self._raw_header = None
        self._data = None
        self._flags = None
        self._weight = None
        self._background = None
        self._score = None
        self.sources = None
        self.psf = None
        self.wcs = None
        self.zp = None

        self._aligner = None
        self._aligned_images = None
        self._combined_filepath = None

        self._instrument_object = None
        this_object_session = orm.Session.object_session(self)
        if this_object_session is not None:  # if just loaded, should usually have a session!
            self.load_upstream_products(this_object_session)

    def set_corners_from_header_wcs( self ):
        wcs = WCS( self._raw_header )
        ras = []
        decs = []
        data = self.raw_data if self.raw_data is not None else self.data
        width = data.shape[1]
        height = data.shape[0]
        xs = [ 0., width-1., 0., width-1. ]
        ys = [ 0., height-1., height-1., 0. ]
        scs = wcs.pixel_to_world( xs, ys )
        if isinstance( scs[0].ra, astropy.coordinates.Longitude ):
            ras = [ i.ra.to_value() for i in scs ]
            decs = [ i.dec.to_value() for i in scs ]
        else:
            ras = [ i.ra.value_in(u.deg).value for i in scs ]
            decs = [ i.dec.value_in(u.deg).value for i in scs ]
        ras, decs = FourCorners.sort_radec( ras, decs )
        self.ra_corner_00 = ras[0]
        self.ra_corner_01 = ras[1]
        self.ra_corner_10 = ras[2]
        self.ra_corner_11 = ras[3]
        self.dec_corner_00 = decs[0]
        self.dec_corner_01 = decs[1]
        self.dec_corner_10 = decs[2]
        self.dec_corner_11 = decs[3]

    @classmethod
    def from_exposure(cls, exposure, section_id):
        """
        Copy the raw pixel values and relevant metadata from a section of an Exposure.

        Parameters
        ----------
        exposure: Exposure
            The exposure object to copy data from.
        section_id: int or str
            The part of the sensor to use when making this image.
            For single section instruments this is usually set to 0.

        Returns
        -------
        image: Image
            The new Image object. It would not have any data variables
            except for raw_data (and all the metadata values).
            To fill out data, flags, weight, etc., the application must
            apply the proper preprocessing tools (e.g., bias, flat, etc).

        """
        if not isinstance(exposure, Exposure):
            raise ValueError(f"The exposure must be an Exposure object. Got {type(exposure)} instead.")

        new = cls()

        same_columns = [
            'type',
            'mjd',
            'end_mjd',
            'exp_time',
            'instrument',
            'telescope',
            'filter',
            'project',
            'target',
            'format',
        ]

        # copy all the columns that are the same
        for column in same_columns:
            setattr(new, column, getattr(exposure, column))

        if exposure.filter_array is not None:
            idx = exposure.instrument_object.get_section_filter_array_index(section_id)
            new.filter = exposure.filter_array[idx]

        new.section_id = section_id
        new.raw_data = exposure.data[section_id]
        new.instrument_object = exposure.instrument_object

        # read the header from the exposure file's individual section data
        new._raw_header = exposure.section_headers[section_id]

        # Because we will later be writing out float data (BITPIX=-32)
        # -- or whatever the type of raw_data is -- we have to make sure
        # there aren't any vestigal BSCALE and BZERO keywords in the
        # header.
        for delkw in [ 'BSCALE', 'BZERO' ]:
            if delkw in new.raw_header:
                del new.raw_header[delkw]

        # numpy array axis ordering is backwards from FITS ordering
        width = new.raw_data.shape[1]
        height = new.raw_data.shape[0]

        names = ['ra', 'dec'] + new.instrument_object.get_auxiliary_exposure_header_keys()
        header_info = new.instrument_object.extract_header_info(new._raw_header, names)
        # TODO: get the important keywords translated into the searchable header column

        # figure out the RA/Dec of each image

        # first see if this instrument has a special method of figuring out the RA/Dec
        new.ra, new.dec = new.instrument_object.get_ra_dec_for_section(exposure, section_id)

        # if not (which is true for most instruments!), try to read the WCS from the header:
        try:
            wcs = WCS(new._raw_header)
            sc = wcs.pixel_to_world(width // 2, height // 2)
            new.ra = sc.ra.to(u.deg).value
            new.dec = sc.dec.to(u.deg).value
        except:
            pass  # can't do it, just leave RA/Dec as None

        # if that fails, try to get the RA/Dec from the section header
        if new.ra is None or new.dec is None:
            new.ra = header_info.pop('ra', None)
            new.dec = header_info.pop('dec', None)

        # if that fails, just use the RA/Dec of the global exposure
        if new.ra is None or new.dec is None:
            new.ra = exposure.ra
            new.dec = exposure.dec

        new.header = header_info  # save any additional header keys into a JSONB column

        # Figure out the 4 corners  Start by trying to use the WCS
        gotcorners = False
        try:
            new.set_corners_from_header_wcs()
            _logger.debug( 'Got corners from WCS' )
            gotcorners = True
        except:
            pass

        # If that didn't work, then use ra and dec and the instrument scale
        # TODO : take into account standard instrument orientation!
        # (Can be done after the decam_pull PR is merged)

        if not gotcorners:
            halfwid = new.instrument_object.pixel_scale * width / 2. / np.cos( new.dec * np.pi / 180. ) / 3600.
            halfhei = new.instrument_object.pixel_scale * height / 2. / 3600.
            ra0 = new.ra - halfwid
            ra1 = new.ra + halfwid
            dec0 = new.dec - halfhei
            dec1 = new.dec + halfhei
            new.ra_corner_00 = ra0
            new.ra_corner_01 = ra0
            new.ra_corner_10 = ra1
            new.ra_corner_11 = ra1
            new.dec_corner_00 = dec0
            new.dec_corner_01 = dec1
            new.dec_corner_10 = dec0
            new.dec_corner_11 = dec1
            gotcorners = True

        # the exposure_id will be set automatically at commit time
        # ...but we have to set it right now because other things are
        # going to check to see if exposure.id matches image.exposure.id
        new.exposure_id = exposure.id
        new.exposure = exposure

        return new

    @classmethod
    def copy_image(cls, image):
        """Make a new Image object with the same data as an existing Image object.

        This new object does not have a provenance or any relationships to other objects.
        It should be used only as a working copy, not to be saved back into the database.
        The filepath is set to None and should be manually set to a new (unique)
        value so as not to overwrite the original.
        """
        copy_attributes = [
            'data',
            'weight',
            'flags',
            'score',
            'background',
            'header',
<<<<<<< HEAD
            'raw_header',
=======
>>>>>>> 1ad7c367
        ]
        simple_attributes = [
            'ra',
            'dec',
            'mjd',
            'end_mjd',
            'exp_time',
            'instrument',
            'telescope',
            'filter',
            'section_id',
            'project',
            'target',
            'preproc_bitflag',
            'astro_cal_done',
            'sky_sub_done',
            'fwhm_estimate',
            'zero_point_estimate',
            'lim_mag_estimate',
            'bkg_mean_estimate',
            'bkg_rms_estimate',
            'ref_image_index',
            'new_image_index',
            'is_coadd',
            'is_sub',
            '_bitflag',
            '_upstream_bitflag',
            '_format',
            '_type',
        ]
        new = cls()
        for att in copy_attributes:
            value = getattr(image, att)
            if value is not None:
                setattr(new, att, value.copy())

        for att in simple_attributes:
            setattr(new, att, getattr(image, att))

        for axis in ['ra', 'dec']:
            for corner in ['00', '01', '10', '11']:
                setattr(new, f'{axis}_corner_{corner}', getattr(image, f'{axis}_corner_{corner}'))

        new.calculate_coordinates()

        return new

    @classmethod
    def from_images(cls, images, index=0):
        """
        Create a new Image object from a list of other Image objects.
        This is the first step in making a multi-image (usually a coadd).
        Do not use this to make subtractions! use from_ref_and_new instead.

        The output image doesn't have any data, and is created with
        nofile=True. It is up to the calling application to fill in the
        data, flags, weight, etc. using the appropriate preprocessing tools.

        The Image objects used as inputs must have their own data products
        loaded before calling this method, so their provenances will be recorded.
        The provenance of the output object should be generated, then a call to
        output.provenance.upstreams = output.get_upstream_provenances()
        will make sure the provenance has the correct upstreams.

        After that, the data needs to be saved to file, and only then
        can the new Image be added to the database.

        Parameters
        ----------
        images: list of Image objects
            The images to combine into a new Image object.
        index: int
            The image index in the (mjd sorted) list of upstream images
            that is used to set several attributes of the output image.
            Notably this includes the RA/Dec (and corners) of the output image,
            which implies that the indexed source image should be the one that
            all other images are aligned to (when running alignment).

        Returns
        -------
        output: Image
            The new Image object. It would not have any data variables or filepath.
        """
        if len(images) < 1:
            raise ValueError("Must provide at least one image to combine.")

        # sort images by mjd:
        images = sorted(images, key=lambda x: x.mjd)

        output = Image(nofile=True)

        # use the first image to apply these attributes (some must be uniform across images)
        for att in ['section_id', 'instrument', 'telescope', 'type', 'filter', 'project', 'target']:
            # TODO: should replace this condition with a check that RA and Dec are overlapping?
            #  in that case: what do we consider close enough? how much overlap is reasonable?
            #  another issue: what happens if the section_id is different, what would be the
            #  value for the subtracted image? can it live without a value entirely?
            #  the same goes for target. what about coadded images? can they have no section_id??
            if att in ['filter', 'section_id', 'target']:  # check these values are the same across all images
                values = set([str(getattr(image, att)) for image in images])
                if len(values) != 1:
                    raise ValueError(f"Cannot combine images with different {att} values: {values}")
            setattr(output, att, getattr(images[index], att))

        # TODO: should RA and Dec also be exactly the same??
        output.ra = images[index].ra
        output.dec = images[index].dec
        output.ra_corner_00 = images[index].ra_corner_00
        output.ra_corner_01 = images[index].ra_corner_01
        output.ra_corner_10 = images[index].ra_corner_10
        output.ra_corner_11 = images[index].ra_corner_11
        output.dec_corner_00 = images[index].dec_corner_00
        output.dec_corner_01 = images[index].dec_corner_01
        output.dec_corner_10 = images[index].dec_corner_10
        output.dec_corner_11 = images[index].dec_corner_11

        # exposure time is usually added together
        output.exp_time = sum([image.exp_time for image in images])

        # start MJD and end MJD
        output.mjd = images[0].mjd  # assume sorted by start of exposures
        output.end_mjd = max([image.end_mjd for image in images])  # exposure ends are not necessarily sorted

        # TODO: what about the header? should we combine them somehow?
        output.header = images[index].header
        output.raw_header = images[index].raw_header

        base_type = images[index].type
        if not base_type.startswith('Com'):
            output.type = 'Com' + base_type

        output.upstream_images = images

        # mark as the reference the image used for alignment
        output.ref_image_index = index

        output._upstream_bitflag = 0
        for im in images:
            output._upstream_bitflag |= im.bitflag

        # Note that "data" is not filled by this method, also the provenance is empty!
        return output

    @classmethod
    def from_ref_and_new(cls, ref_image, new_image):
        return cls.from_new_and_ref(new_image, ref_image)

    @classmethod
    def from_new_and_ref(cls, new_image, ref_image):
        """
        Create a new Image object from a reference Image object and a new Image object.
        This is the first step in making a difference image.

        The output image doesn't have any data, and is created with
        nofile=True. It is up to the calling application to fill in the
        data, flags, weight, etc. using the appropriate preprocessing tools.

        The Image objects used as inputs must have their own data products
        loaded before calling this method, so their provenances will be recorded.
        The provenance of the output object should be generated, then a call to
        output.provenance.upstreams = output.get_upstream_provenances()
        will make sure the provenance has the correct upstreams.

        After that, the data needs to be saved to file, and only then
        can the new Image be added to the database.

        Parameters
        ----------
        new_image: Image object
            The new image to use.
        ref_image: Image object
            The reference image to use.

        Returns
        -------
        output: Image
            The new Image object. It would not have any data variables or filepath.
        """
        if ref_image is None:
            raise ValueError("Must provide a reference image.")
        if new_image is None:
            raise ValueError("Must provide a new image.")

        output = Image(nofile=True)

        # for each attribute, check the two images have the same value
        for att in ['instrument', 'telescope', 'project', 'section_id', 'filter', 'target']:
            ref_value = getattr(ref_image, att)
            new_value = getattr(new_image, att)

            if att == 'section_id':
                ref_value = str(ref_value)
                new_value = str(new_value)

            # TODO: should replace this condition with a check that RA and Dec are overlapping?
            #  in that case: what do we consider close enough? how much overlap is reasonable?
            #  another issue: what happens if the section_id is different, what would be the
            #  value for the subtracted image? can it live without a value entirely?
            #  the same goes for target. what about coadded images? can they have no section_id??
            if att in ['section_id', 'filter', 'target'] and ref_value != new_value:
                raise ValueError(
                    f"Cannot combine images with different {att} values: "
                    f"{ref_value} and {new_value}. "
                )

            # assign the values from the new image
            setattr(output, att, new_value)

        if ref_image.mjd < new_image.mjd:
            output.upstream_images = [ref_image, new_image]
        else:
            output.upstream_images = [new_image, ref_image]
        output.ref_image_index = output.upstream_images.index(ref_image)
        output.new_image_index = output.upstream_images.index(new_image)
        output._upstream_bitflag = 0
        output._upstream_bitflag |= ref_image.bitflag
        output._upstream_bitflag |= new_image.bitflag

        # get some more attributes from the new image
        for att in ['exp_time', 'mjd', 'end_mjd', 'header', 'raw_header', 'ra', 'dec',
                    'ra_corner_00', 'ra_corner_01', 'ra_corner_10', 'ra_corner_11',
                    'dec_corner_00', 'dec_corner_01', 'dec_corner_10', 'dec_corner_11' ]:
            output.__setattr__(att, getattr(new_image, att))

        output.type = 'Diff'
        if new_image.type.startswith('Com'):
            output.type = 'ComDiff'

        # Note that "data" is not filled by this method, also the provenance is empty!
        return output

    def _make_aligned_images(self):
        """Align the upstream_images to one of the images pointed to by image_index.

        The parameters of the alignment must be given in the parameters attribute
        of this Image's Provenance.

        The index to which the images are aligned is given by the "to_index" key in the
        "alignment" dictionary in the parameters of the image provenance; the value can
        be "first" or "last".

        The resulting images are saved in _aligned_images, which are not saved
        to the database. Note that each aligned image is also referred to by
        a global variable under the ImageAligner.temp_images list.
        """
        from improc.alignment import ImageAligner  # avoid circular import
        if self.provenance is None or self.provenance.parameters is None:
            raise RuntimeError('Cannot align images without a Provenance with legal parameters!')
        if 'alignment' not in self.provenance.parameters:
            raise RuntimeError('Cannot align images without an "alignment" dictionary in the Provenance parameters!')

        if self.provenance.parameters['alignment']['to_index'] == 'first':
            image_index = 0
        elif self.provenance.parameters['alignment']['to_index'] == 'last':
            image_index = -1

        if self._aligner is None:
            self._aligner = ImageAligner(**self.provenance.parameters['alignment'])
        else:
            self._aligner.pars.override(**self.provenance.parameters['alignment'])

        # verify all products are loaded
        for im in self.upstream_images:
            if im.sources is None or im.wcs is None or im.zp is None:
                raise RuntimeError('Some images are missing data products. Try running load_upstream_products().')

        aligned = []
        for i, image in enumerate(self.upstream_images):
            new_image = self._aligner.run(image, self.upstream_images[image_index])
            aligned.append(new_image)
            ImageAligner.temp_images.append(new_image)  # keep track of all these images for cleanup purposes

        self._aligned_images = aligned

        # also suggest a filepath for an image created from the aligned upstream images:
        self._combined_filepath = None  # if we don't clear this, it gets loaded in invent filepath!
        path = self.invent_filepath()
        utag = hashlib.sha256()
        for image in self.upstream_images:
            utag.update(image.filepath.encode('utf-8'))
        utag = base64.b32encode(utag.digest()).decode().lower()
        utag = '_u-' + utag[:6]
        path += utag

        self._combined_filepath = path

    def _check_aligned_images(self):
        """Check that the aligned_images loaded in this Image are consistent.

        The aligned_images must have the same provenance parameters as the Image,
        and their "original_image_id" must point to the IDs of the upstream_images.

        """
        if self._aligned_images is None:
            return

        if self.provenance is None or self.provenance.parameters is None:
            raise RuntimeError('Cannot check aligned images without a Provenance with legal parameters!')
        if 'alignment' not in self.provenance.parameters:
            raise RuntimeError(
                'Cannot check aligned images without an "alignment" dictionary in the Provenance parameters!'
            )

        upstream_images_ids = [image.id for image in self.upstream_images]

        for image in self._aligned_images:
            if self.provenance.parameters['alignment'] != image.provenance.parameters:
                self._aligned_images = None
                return

            if image.header['original_image_id'] not in upstream_images_ids:
                self._aligned_images = None
                return


    @property
    def aligned_images(self):
        self._check_aligned_images()  # possibly destroy the old aligned images

        if self._aligned_images is None:
            self._make_aligned_images()

        return self._aligned_images

    @property
    def instrument_object(self):
        if self.instrument is not None:
            if self._instrument_object is None or self._instrument_object.name != self.instrument:
                self._instrument_object = get_instrument_instance(self.instrument)

        return self._instrument_object

    @instrument_object.setter
    def instrument_object(self, value):
        self._instrument_object = value

    @property
    def filter_short(self):
        if self.filter is None:
            return None
        return self.instrument_object.get_short_filter_name(self.filter)

    def __repr__(self):

        output = (
            f"Image(id: {self.id}, "
            f"type: {self.type}, "
            f"exp: {self.exp_time}s, "
            f"filt: {self.filter_short}, "
            f"from: {self.instrument}/{self.telescope}"
        )

        output += ")"

        return output

    def __str__(self):
        return self.__repr__()

    def invent_filepath(self):
        """Create a relative file path for the object.

        Create a file path relative to data root for the object based on its
        metadata.  This is used when saving the image to disk.  Data
        products that depend on an image and are also saved to disk
        (e.g., SourceList) will just append another string to the Image
        filename.

        """
        if self._combined_filepath is not None:
            return self._combined_filepath

        prov_hash = inst_name = im_type = date = time = filter = ra = dec = dec_int_pm = ''
        section_id = section_id_int = ra_int = ra_int_h = ra_frac = dec_int = dec_frac = 0

        if self.provenance is not None and self.provenance.id is not None:
            prov_hash = self.provenance.id
        if self.instrument_object is not None:
            inst_name = self.instrument_object.get_short_instrument_name()
        if self.type is not None:
            im_type = self.type

        if self.mjd is not None:
            t = Time(self.mjd, format='mjd', scale='utc').datetime
            date = t.strftime('%Y%m%d')
            time = t.strftime('%H%M%S')

        if self.filter_short is not None:
            filter = self.filter_short

        if self.section_id is not None:
            section_id = str(self.section_id)
            try:
                section_id_int = int(self.section_id)
            except ValueError:
                section_id_int = 0

        if self.ra is not None:
            ra = self.ra
            ra_int, ra_frac = str(float(ra)).split('.')
            ra_int = int(ra_int)
            ra_int_h = ra_int // 15
            ra_frac = int(ra_frac)

        if self.dec is not None:
            dec = self.dec
            dec_int, dec_frac = str(float(dec)).split('.')
            dec_int = int(dec_int)
            dec_int_pm = f'p{dec_int:02d}' if dec_int >= 0 else f'm{-dec_int:02d}'
            dec_frac = int(dec_frac)

        cfg = config.Config.get()
        default_convention = "{inst_name}_{date}_{time}_{section_id}_{filter}_{im_type}_{prov_hash:.6s}"
        name_convention = cfg.value('storage.images.name_convention', default=None)
        if name_convention is None:
            name_convention = default_convention

        filename = name_convention.format(
            inst_name=inst_name,
            im_type=im_type,
            date=date,
            time=time,
            filter=filter,
            ra=ra,
            ra_int=ra_int,
            ra_int_h=ra_int_h,
            ra_frac=ra_frac,
            dec=dec,
            dec_int=dec_int,
            dec_int_pm=dec_int_pm,
            dec_frac=dec_frac,
            section_id=section_id,
            section_id_int=section_id_int,
            prov_hash=prov_hash,
        )

        # TODO: which elements of the naming convention are really necessary?
        #  and what is a good way to make sure the filename actually depends on them?

        return filename

    def save(self, filename=None, only_image=False, just_update_header=True, **kwargs ):
        """Save the data (along with flags, weights, etc.) to disk.
        The format to save is determined by the config file.
        Use the filename to override the default naming convention.

        Will save the standard image extensions : image, weight, mask.
        Does not save the source list or psf or other things that have
        their own objects; those need to be saved separately.  (Also see
        pipeline.datastore.)

        Parameters
        ----------
        filename: str (optional)
            The filename to use to save the data.  If not provided, will
            use what is in self.filepath; if that is None, then the
            default naming convention willbe used.  self.filepath will
            be updated to this name

        only_image: bool, default False
            If the image is stored as multiple files (i.e. image,
            weight, and flags extensions are all stored as seperate
            files, rather than as HDUs within one file), then _only_
            write the image out.  The use case for this is for
            "first-look" headers with astrometric and photometric
            solutions; the image header gets updated in that case, but
            the weight and flags files stay the same, so they do not
            need to be updated.  You will usually want just_update_header
            to be True when only_image is True.

        just_update_header: bool, default True
            Ignored unless only_image is True and the image is stored as
            multiple files rather than as FITS extensions.  In this
            case, if just_udpate_header is True and the file already
            exists, don't write the data, just update the header.

        **kwargs: passed on to FileOnDiskMixin.save(), include:
            overwrite - bool, set to True if it's OK to overwrite exsiting files
            no_archive - bool, set to True to save only to local disk, otherwise also saves to the archive
            exists_ok, verify_md5 - complicated, see documentation on FileOnDiskMixin

        For images being saved to the database, you probably want to use
        overwrite=True, verify_md5=True, or perhaps overwrite=False,
        exists_ok=True, verify_md5=True.  For temporary images being
        saved as part of local processing, you probably want to use
        verify_md5=False and either overwrite=True (if you're modifying
        and writing the file multiple times), or overwrite=False,
        exists_ok=True (if you might call the save() method more than
        once on the same image, and you want to trust the filesystem to
        have saved it right).

        """
        if self.data is None:
            raise RuntimeError("The image data is not loaded. Cannot save.")

        if self.provenance is None:
            raise RuntimeError("The image provenance is not set. Cannot save.")

        if filename is not None:
            self.filepath = filename
        if self.filepath is None:
            self.filepath = self.invent_filepath()

        cfg = config.Config.get()
        single_file = cfg.value('storage.images.single_file', default=False)
        format = cfg.value('storage.images.format', default='fits')
        extensions = []
        files_written = {}

        if not only_image:
            # In order to ignore just_update_header if only_image is false,
            # we need to pass it as False on to save_fits_image_file
            just_update_header = False

        full_path = os.path.join(self.local_path, self.filepath)

        if format == 'fits':
            # save the imaging data
            extensions.append('.image.fits')
            imgpath = save_fits_image_file(full_path, self.data, self.raw_header,
                                           extname='image', single_file=single_file,
                                           just_update_header=just_update_header)
            files_written['.image.fits'] = imgpath
            # TODO: we can have extensions at the end of the self.filepath (e.g., foo.fits.flags)
            #  or we can have the extension name carry the file extension (e.g., foo.flags.fits)
            #  this should be configurable and will affect how we make the self.filepath and extensions.

            # save the other extensions
            array_list = ['flags', 'weight', 'background', 'score']
            # TODO: the list of extensions should be saved somewhere more central

            if single_file or ( not only_image ):
                for array_name in array_list:
                    array = getattr(self, array_name)
                    if array is not None:
                        extpath = save_fits_image_file(
                            full_path,
                            array,
                            self.raw_header,
                            extname=array_name,
                            single_file=single_file
                        )
                        array_name = '.' + array_name
                        if not array_name.endswith('.fits'):
                            array_name += '.fits'
                        extensions.append(array_name)
                        if not single_file:
                            files_written[array_name] = extpath

            if single_file:
                files_written = files_written['.image.fits']
                if not self.filepath.endswith('.fits'):
                    self.filepath += '.fits'

        elif format == 'hdf5':
            # TODO: consider writing a more generic utility to save_image_file that handles either fits or hdf5, etc.
            raise NotImplementedError("HDF5 format is not yet supported.")
        else:
            raise ValueError(f"Unknown image format: {format}. Use 'fits' or 'hdf5'.")

        # Save the file to the archive and update the database record
        # (as well as self.filepath, self.filepath_extensions, self.md5sum, self.md5sum_extensions)
        # (From what we did above, it's already in the right place in the local filestore.)
        if single_file:
            FileOnDiskMixin.save( self, files_written, **kwargs )
        else:
            if just_update_header:
                FileOnDiskMixin.save( self, files_written['.image.fits'], '.image.fits', **kwargs )
            else:
                for ext in extensions:
                    FileOnDiskMixin.save( self, files_written[ext], ext, **kwargs )

    def load(self):
        """
        Load the image data from disk.
        This includes the _data property,
        but can also load the _flags, _weight,
        _background, _score, and _psf properties.

        """

        if self.filepath is None:
            raise ValueError("The filepath is not set. Cannot load the image.")

        cfg = config.Config.get()
        single_file = cfg.value('storage.images.single_file')

        if single_file:
            filename = self.get_fullpath()
            if not os.path.isfile(filename):
                raise FileNotFoundError(f"Could not find the image file: {filename}")
            self._data, self._raw_header = read_fits_image(filename, ext='image', output='both')
            self._flags = read_fits_image(filename, ext='flags')
            self._weight = read_fits_image(filename, ext='weight')
            self._background = read_fits_image(filename, ext='background')
            self._score = read_fits_image(filename, ext='score')
            # TODO: add more if needed!

        else:  # load each data array from a separate file
            if self.filepath_extensions is None:
                self._data, self._raw_header = read_fits_image( self.get_fullpath(), output='both' )
            else:
                gotim = False
                gotweight = False
                gotflags = False
                for extension, filename in zip( self.filepath_extensions, self.get_fullpath(as_list=True) ):
                    if not os.path.isfile(filename):
                        raise FileNotFoundError(f"Could not find the image file: {filename}")
                    if extension == '.image.fits':
                        self._data, self._raw_header = read_fits_image(filename, output='both')
                        gotim = True
                    elif extension == '.weight.fits':
                        self._weight = read_fits_image(filename, output='data')
                        gotweight = True
                    elif extension == '.flags.fits':
                        self._flags = read_fits_image(filename, output='data')
                        gotflags = True
                    else:
                        raise ValueError( f'Unknown image extension {extension}' )
                if not ( gotim and gotweight and gotflags ):
                    raise FileNotFoundError( "Failed to load at least one of image, weight, flags" )

    def get_upstream_provenances(self):
        """Collect the provenances for all upstream objects.

        This does not recursively go back to the upstreams of the upstreams.
        It gets only the provenances of the immediate upstream objects.

        Provenances that are the same (have the same hash) are combined (returned only once).

        This is what would generally be put into a new provenance's upstreams list.

        Note that upstream_images must each have the other related products
        like sources, psf, wcs, etc. already loaded.
        This happens when the objects are used to produce, e.g., a coadd or
        a subtraction image, but they would not necessarily be loaded automatically from the DB.
        To load those products (assuming all were previously committed with their own provenances)
        use the load_upstream_products() method on each of the upstream images.

        IMPORTANT RESTRICTION:
        When putting images in the upstream of a combined image (coadded or subtracted),
        if there are multiple images with the same provenance, they must also have
        loaded downstream products (e.g., SourceList) that have the same provenance.
        This is used to maintain the ability of a downstream to recover its upstreams
        using the provenance (which is the definition of why we need a provenance).
        The images could still be associated with multiple different products with
        different provenances, but not have them loaded into the relevant in-memory
        attributes of the Image objects when creating the coadd.
        Images from different instruments, or a coadded reference vs. a new image,
        would naturally have different provenances, so their products could (and indeed must)
        have different provenances. But images from the same instrument with the same provenance
        should all be produced using the same code and parameters, otherwise it will be impossible
        to know which product was processed in which way.

        Returns
        -------
        list of Provenance objects:
            A list of all the provenances for the upstream objects.
        """
        output = []
        # split the images into groups based on their provenance hash
        im_prov_hashes = list(set([im.provenance.id for im in self.upstream_images]))
        for im_prov_hash in im_prov_hashes:

            im_group = [im for im in self.upstream_images if im.provenance.id == im_prov_hash]
            sources_provs = {}
            psf_provs = {}
            wcs_provs = {}
            zp_provs = {}

            for im in im_group:
                if im.sources is not None:
                    sources_provs[im.sources.provenance.id] = im.sources.provenance
                if im.psf is not None:
                    psf_provs[im.psf.provenance.id] = im.psf.provenance
                if im.wcs is not None:
                    wcs_provs[im.wcs.provenance.id] = im.wcs.provenance
                if im.zp is not None:
                    zp_provs[im.zp.provenance.id] = im.zp.provenance

            if len(sources_provs) > 1:
                raise ValueError(
                    f"Image group with provenance {im_prov_hash} "
                    "has SourceList objects with different provenances."
                )
            if len(psf_provs) > 1:
                raise ValueError(
                    f"Image group with provenance {im_prov_hash} "
                    "has PSF objects with different provenances."
                )
            if len(wcs_provs) > 1:
                raise ValueError(
                    f"Image group with provenance {im_prov_hash} "
                    "has WCS objects with different provenances."
                )
            if len(zp_provs) > 1:
                raise ValueError(
                    f"Image group with provenance {im_prov_hash} "
                    "has ZeroPoint objects with different provenances."
                )
            output += [im_group[0].provenance]
            output += list(sources_provs.values())
            output += list(psf_provs.values())
            output += list(wcs_provs.values())
            output += list(zp_provs.values())

        # because each Image group has a different prov-hash, no products from different groups
        # could ever have the same provenance (it is hashed using the upstreams) so we don't need
        # to also check for repeated provenances between groups
        return output

    def load_upstream_products(self, session=None):
        """Make sure each upstream image has its related products loaded.

        This only works after all the images and products are committed to the database,
        with provenances consistent with what is saved in this Image's provenance
        and its own upstreams.
        """
        prov_ids = self.provenance.upstream_ids
        # check to make sure there is any need to load
        need_to_load = False
        for im in self.upstream_images:
            if im.sources is None or im.sources.provenance_id not in prov_ids:
                need_to_load = True
                break
            if im.psf is None or im.psf.provenance_id not in prov_ids:
                need_to_load = True
                break
            if im.wcs is None or im.wcs.provenance_id not in prov_ids:
                need_to_load = True
                break
            if im.zp is None or im.zp.provenance_id not in prov_ids:
                need_to_load = True
                break

        if not need_to_load:
            return

        from models.source_list import SourceList
        from models.psf import PSF
        from models.world_coordinates import WorldCoordinates
        from models.zero_point import ZeroPoint

        # split the images into groups based on their provenance hash
        im_prov_hashes = list(set([im.provenance.id for im in self.upstream_images]))

        with SmartSession(session) as session:
            for im_prov_hash in im_prov_hashes:
                im_group = [im for im in self.upstream_images if im.provenance.id == im_prov_hash]
                im_ids = [im.id for im in im_group]

                # get all the products for all images in this group
                sources_result = session.scalars(
                    sa.select(SourceList).where(
                        SourceList.image_id.in_(im_ids),
                        SourceList.provenance_id.in_(prov_ids),
                    )
                ).all()
                sources_ids = [s.id for s in sources_result]

                psf_results = session.scalars(
                    sa.select(PSF).where(
                        PSF.image_id.in_(im_ids),
                        PSF.provenance_id.in_(prov_ids),
                    )
                ).all()

                wcs_results = session.scalars(
                    sa.select(WorldCoordinates).where(
                        WorldCoordinates.sources_id.in_(sources_ids),
                        WorldCoordinates.provenance_id.in_(prov_ids),
                    )
                ).all()

                zp_results = session.scalars(
                    sa.select(ZeroPoint).where(
                        ZeroPoint.sources_id.in_(sources_ids),
                        ZeroPoint.provenance_id.in_(prov_ids),
                    )
                ).all()

                for im in im_group:
                    sources = [s for s in sources_result if s.image_id == im.id]  # only get the sources for this image
                    if len(sources) > 1:
                        raise ValueError(
                            f"Image {im.id} has more than one SourceList matching upstream provenance."
                        )
                    elif len(sources) == 1:
                        im.sources = sources[0]

                    psfs = [p for p in psf_results if p.image_id == im.id]  # only get the psfs for this image
                    if len(psfs) > 1:
                        raise ValueError(
                            f"Image {im.id} has more than one PSF matching upstream provenance."
                        )
                    elif len(psfs) == 1:
                        im.psf = psfs[0]

                    if im.sources is not None:
                        wcses = [w for w in wcs_results if w.sources_id == im.sources.id]  # the wcses for this image
                        if len(wcses) > 1:
                            raise ValueError(
                                f"SourceList {im.sources.id} has more than one WCS matching upstream provenance."
                            )
                        elif len(wcses) == 1:
                            im.wcs = wcses[0]

                        zps = [z for z in zp_results if z.sources_id == im.sources.id]  # the zps for this image
                        if len(zps) > 1:
                            raise ValueError(
                                f"SourceList {im.sources.id} has more than one ZeroPoint matching upstream provenance."
                            )
                        elif len(zps) == 1:
                            im.zp = zps[0]

    def get_upstreams(self, session=None):
        """
        Get the upstream images and associated products that were used to make this image.
        This includes the reference/new image (for subtractions) or the set of images
        used to build a coadd.  Each image will have some products that were generated
        from it (source lists, PSFs, etc.) that also count as upstreams to this image.

        Parameters
        ----------
        session: SQLAlchemy session (optional)
            The session to use to query the database.  If not provided,
            will open a new session that automatically closes at
            the end of the function.

        Returns
        -------
        upstreams: list of Image objects
            The upstream images.
        """
        with SmartSession(session) as session:
            self.load_upstream_products(session)
            upstreams = []
            # get the exposure
            try:
                exposure = self.exposure
            except sa.orm.exc.DetachedInstanceError:
                exposure = None
            if exposure is None and self.exposure_id is not None:
                exposure = session.scalars(sa.select(Exposure).where(Exposure.id == self.exposure_id)).first()

            if exposure is not None:
                upstreams.append(exposure)

            # get the upstream images and associated products
            for im in self.upstream_images:
                upstreams.append(im)
                if im.sources is not None:
                    upstreams.append(im.sources)
                if im.psf is not None:
                    upstreams.append(im.psf)
                if im.wcs is not None:
                    upstreams.append(im.wcs)
                if im.zp is not None:
                    upstreams.append(im.zp)

        return upstreams

    def get_downstreams(self, session=None):
        """Get all the objects that were created based on this image. """
        # avoids circular import
        from models.source_list import SourceList
        from models.psf import PSF
        from models.world_coordinates import WorldCoordinates
        from models.zero_point import ZeroPoint

        downstreams = []
        with SmartSession(session) as session:
            # get all psfs that are related to this image (regardless of provenance)
            psfs = session.scalars(
                sa.select(PSF).where(PSF.image_id == self.id)
            ).all()
            downstreams += psfs

            # get all source lists that are related to this image (regardless of provenance)
            sources = session.scalars(
                sa.select(SourceList).where(SourceList.image_id == self.id)
            ).all()
            downstreams += sources

            wcses = []
            zps = []
            for s in sources:
                wcses += session.scalars(
                    sa.select(WorldCoordinates).where(WorldCoordinates.sources_id == s.id)
                ).all()

                zps += session.scalars(
                    sa.select(ZeroPoint).where(ZeroPoint.sources_id == s.id)
                ).all()

            # TODO: replace with a relationship to downstream_images (see issue #151)
            # now look for other images that were created based on this one
            # ref: https://docs.sqlalchemy.org/en/20/orm/join_conditions.html#self-referential-many-to-many
            images = session.scalars(
                sa.select(Image).join(
                    image_upstreams_association_table, sa.and_(
                        image_upstreams_association_table.c.upstream_id == self.id,
                        image_upstreams_association_table.c.downstream_id == Image.id,
                    )
                ).order_by(Image.mjd).distinct()
            ).all()
            downstreams += images

            return downstreams

    @property
    def data(self):
        """
        The underlying pixel data array (2D float array).
        """
        if self._data is None and self.filepath is not None:
            self.load()
        return self._data

    @data.setter
    def data(self, value):
        self._data = value

    @property
    def raw_header(self):
        if self._raw_header is None and self.filepath is not None:
            self.load()
        if self._raw_header is None:
            self._raw_header = fits.Header()
        return self._raw_header

    @raw_header.setter
    def raw_header(self, value):
        if not isinstance(value, fits.Header):
            raise ValueError(f"data must be a fits.Header object. Got {type(value)} instead. ")
        self._raw_header = value

    @property
    def flags(self):
        """
        The bit-flag array (2D int array).
        """
        if self._data is None and self.filepath is not None:
            self.load()
        return self._flags

    @flags.setter
    def flags(self, value):
        self._flags = value

    @property
    def weight(self):
        """
        The inverse-variance array (2D float array).
        """
        if self._data is None and self.filepath is not None:
            self.load()
        return self._weight

    @weight.setter
    def weight(self, value):
        self._weight = value

    @property
    def background(self):
        """
        An estimate for the background flux (2D float array).
        """
        if self._data is None and self.filepath is not None:
            self.load()
        return self._background

    @background.setter
    def background(self, value):
        self._background = value

    @property
    def score(self):
        """
        The image after filtering with the PSF and normalizing to S/N units (2D float array).
        """
        if self._data is None and self.filepath is not None:
            self.load()
        return self._score

    @score.setter
    def score(self, value):
        self._score = value


if __name__ == '__main__':
    filename = '/home/guyn/Dropbox/python/SeeChange/data/DECam_examples/c4d_221104_074232_ori.fits.fz'
    e = Exposure(filename)
    im = Image.from_exposure(e, section_id=1)
<|MERGE_RESOLUTION|>--- conflicted
+++ resolved
@@ -663,10 +663,7 @@
             'score',
             'background',
             'header',
-<<<<<<< HEAD
             'raw_header',
-=======
->>>>>>> 1ad7c367
         ]
         simple_attributes = [
             'ra',
