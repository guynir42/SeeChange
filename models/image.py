--- conflicted
+++ resolved
@@ -14,13 +14,8 @@
 
 from pipeline.utils import read_fits_image, save_fits_image_file
 
-<<<<<<< HEAD
-from models.base import SeeChangeBase, Base, FileOnDiskMixin, SpatiallyIndexed
+from models.base import SeeChangeBase, Base, FileOnDiskMixin, SpatiallyIndexed, FourCorners
 from models.exposure import Exposure
-=======
-from models.base import SeeChangeBase, Base, FileOnDiskMixin, SpatiallyIndexed, FourCorners, file_format_enum
-from models.exposure import Exposure, image_type_enum
->>>>>>> fa83c67e
 from models.instrument import get_instrument_instance
 from models.enums_and_bitflags import (
     image_format_converter,
@@ -32,7 +27,6 @@
     string_to_bitflag,
     bitflag_to_string,
 )
-from models.provenance import Provenance
 
 import util.config as config
 
