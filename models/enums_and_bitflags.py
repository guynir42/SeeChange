--- conflicted
+++ resolved
@@ -346,20 +346,12 @@
 
 # these are the ways a WorldCoordinates/ZeroPoint object is allowed to be bad
 # mostly due to bad matches to the catalog
-<<<<<<< HEAD
-catalog_badness_dict = {
-=======
 catalog_match_badness_dict = {
->>>>>>> e283d804
     21: 'No Catalog',
     22: 'X-Match Failed',
     23: 'Big Residuals',
 }
-<<<<<<< HEAD
-catalog_badness_inverse = {EnumConverter.c(v): k for k, v in catalog_badness_dict.items()}
-=======
 catalog_match_badness_inverse = {EnumConverter.c(v): k for k, v in catalog_match_badness_dict.items()}
->>>>>>> e283d804
 
 
 # these are the ways a Cutouts object is allowed to be bad
