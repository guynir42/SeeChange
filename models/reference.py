import sqlalchemy as sa
from sqlalchemy import orm

from models.base import Base, AutoIDMixin, SmartSession
from models.image import Image
from models.provenance import Provenance
from models.source_list import SourceList
from models.psf import PSF
from models.world_coordinates import WorldCoordinates
from models.zero_point import ZeroPoint


class Reference(Base, AutoIDMixin):
    """
    A table that refers to each reference Image object,
    based on the validity time range, and the object/field it is targeting.
    The provenance of this table (tagged with the "reference" process)
    will have as its upstream IDs the provenance IDs of the image,
    the source list, the PSF, the WCS, and the zero point.

    This means that the reference should always come loaded
    with the image and all its associated products,
    based on the provenance given when it was created.
    """

    __tablename__ = 'references'

    image_id = sa.Column(
        sa.ForeignKey('images.id', ondelete='CASCADE', name='references_image_id_fkey'),
        nullable=False,
        index=True,
        doc="ID of the reference image that this object is referring to. "
    )

    image = orm.relationship(
        'Image',
        lazy='selectin',
        cascade='save-update, merge, refresh-expire, expunge',
        foreign_keys=[image_id],
        doc="The reference image that this entry is referring to. "
    )

    # the following can't be association products (as far as I can tell) because they need to be indexed
    target = sa.Column(
        sa.Text,
        nullable=False,
        index=True,
        doc=(
            'Name of the target object or field id. '
            'This string is used to match the reference to new images, '
            'e.g., by matching the field ID on a pre-defined grid of fields. '
        )
    )

    filter = sa.Column(
        sa.Text,
        nullable=False,
        index=True,
        doc="Filter used to make the images for this reference image. "
    )

    section_id = sa.Column(
        sa.Text,
        nullable=False,
        index=True,
        doc="Section ID of the reference image. "
    )

    # this allows choosing a different reference for images taken before/after the validity time range
    validity_start = sa.Column(
        sa.DateTime,
        nullable=True,
        index=True,
        doc="The start of the validity time range of this reference image. "
    )

    validity_end = sa.Column(
        sa.DateTime,
        nullable=True,
        index=True,
        doc="The end of the validity time range of this reference image. "
    )

    # this badness is in addition to the regular bitflag of the underlying products
    # it can be used to manually kill a reference and replace it with another one
    # even if they share the same time validity range
    is_bad = sa.Column(
        sa.Boolean,
        nullable=False,
        default=False,
        doc="Whether this reference image is bad. "
    )

    bad_reason = sa.Column(
        sa.Text,
        nullable=True,
        doc=(
            "The reason why this reference image is bad. "
            "Should be a single pharse or a comma-separated list of reasons. "
        )
    )

    bad_comment = sa.Column(
        sa.Text,
        nullable=True,
        doc="Any additional comments about why this reference image is bad. "
    )

    provenance_id = sa.Column(
        sa.ForeignKey('provenances.id', ondelete="CASCADE", name='references_provenance_id_fkey'),
        nullable=False,
        index=True,
        doc=(
            "ID of the provenance of this reference. "
            "The provenance will contain a record of the code version "
            "and the parameters used to produce this reference. "
        )
    )

    provenance = orm.relationship(
        'Provenance',
        cascade='save-update, merge, refresh-expire, expunge',
        lazy='selectin',
        doc=(
            "Provenance of this reference. "
            "The provenance will contain a record of the code version "
            "and the parameters used to produce this reference. "
        )
    )

    def __init__(self, **kwargs):
        self.sources = None
        self.psf = None
        self.wcs = None
        self.zp = None
        super().__init__(**kwargs)

    def __setattr__(self, key, value):
        if key == 'image':
            self.target = value.target
            self.filter = value.filter
            self.section_id = value.section_id
            self.sources = value.sources
            self.psf = value.psf
            self.wcs = value.wcs
            self.zp = value.zp

        super().__setattr__(key, value)

    @orm.reconstructor
    def init_on_load(self):
        Base.init_on_load(self)
        self.sources = None
        self.psf = None
        self.wcs = None
        self.zp = None
        this_object_session = orm.Session.object_session(self)
        if this_object_session is not None:  # if just loaded, should usually have a session!
            self.load_upstream_products(this_object_session)

    def make_provenance(self):
        """Make a provenance for this reference image. """
<<<<<<< HEAD
        upstreams = [self.image.provenance]
        for att in ['image', 'sources', 'psf', 'wcs', 'zp']:
            if getattr(self, att) is not None:
                upstreams.append(getattr(self, att).provenance)
            else:
                raise ValueError(f'Reference must have a valid {att}.')
=======
        if self.image is None:
            raise ValueError('Reference must have a valid image.')
>>>>>>> 1b6feba0

        self.provenance = Provenance(
            code_version=self.image.provenance.code_version,
            process='reference',
            parameters={},  # do we need any parameters for a reference's provenance?
<<<<<<< HEAD
            upstreams=upstreams,
=======
            upstreams=[self.image.provenance],
>>>>>>> 1b6feba0
        )

    def get_upstream_provenances(self):
        """Collect the provenances for all upstream objects.
        Assumes all the objects are already committed to the DB
        (or that at least they have provenances with IDs).

        Returns
        -------
        list of Provenance objects:
            a list of unique provenances, one for each data type.
        """
        prov = []
        if self.image is None or self.image.provenance is None or self.image.provenance.id is None:
            raise ValueError('Reference must have a valid image with a valid provenance ID.')
        prov.append(self.image.provenance)

        # TODO: it seems like we should require that Reference always has all of these when saved
        if self.sources is not None and self.sources.provenance is not None and self.sources.provenance.id is not None:
            prov.append(self.sources.provenance)
        if self.psf is not None and self.psf.provenance is not None and self.psf.provenance.id is not None:
            prov.append(self.psf.provenance)
        if self.wcs is not None and self.wcs.provenance is not None and self.wcs.provenance.id is not None:
            prov.append(self.wcs.provenance)
        if self.zp is not None and self.zp.provenance is not None and self.zp.provenance.id is not None:
            prov.append(self.zp.provenance)
        return prov

    def load_upstream_products(self, session=None):
        """Make sure the reference image has its related products loaded.

        This only works after the image and products are committed to the database,
        with provenances consistent with what is saved in this Reference's provenance.
        """
        with SmartSession(session) as session:
            prov_ids = self.provenance.upstream_ids

            sources = session.scalars(
                sa.select(SourceList).where(
                    SourceList.image_id == self.image_id,
                    SourceList.provenance_id.in_(prov_ids),
                )
            ).all()
            if len(sources) > 1:
                raise ValueError(
                    f"Image {self.image_id} has more than one SourceList matching upstream provenance."
                )
            elif len(sources) == 1:
                self.image.sources = sources[0]
                self.sources = sources[0]

            psfs = session.scalars(
                sa.select(PSF).where(
                    PSF.image_id == self.image_id,
                    PSF.provenance_id.in_(prov_ids),
                )
            ).all()
            if len(psfs) > 1:
                raise ValueError(
                    f"Image {self.image_id} has more than one PSF matching upstream provenance."
                )
            elif len(psfs) == 1:
                self.image.psf = psfs[0]
                self.psf = psfs[0]

            if self.sources is not None:
                wcses = session.scalars(
                    sa.select(WorldCoordinates).where(
                        WorldCoordinates.sources_id == self.sources.id,
                        WorldCoordinates.provenance_id.in_(prov_ids),
                    )
                ).all()
                if len(wcses) > 1:
                    raise ValueError(
                        f"Image {self.image_id} has more than one WCS matching upstream provenance."
                    )
                elif len(wcses) == 1:
                    self.image.wcs = wcses[0]
                    self.wcs = wcses[0]

                zps = session.scalars(
                    sa.select(ZeroPoint).where(
                        ZeroPoint.sources_id == self.sources.id,
                        ZeroPoint.provenance_id.in_(prov_ids),
                    )
                ).all()
                if len(zps) > 1:
                    raise ValueError(
                        f"Image {self.image_id} has more than one ZeroPoint matching upstream provenance."
                    )
                elif len(zps) == 1:
                    self.image.zp = zps[0]
                    self.zp = zps[0]

<<<<<<< HEAD
=======
    def __setattr__(self, key, value):
        if key == 'image':
            self.target = value.target
            self.filter = value.filter
            self.section_id = value.section_id
            self.sources = value.sources
            self.psf = value.psf
            self.wcs = value.wcs
            self.zp = value.zp

        super().__setattr__(key, value)
>>>>>>> 1b6feba0
<|MERGE_RESOLUTION|>--- conflicted
+++ resolved
@@ -160,27 +160,18 @@
 
     def make_provenance(self):
         """Make a provenance for this reference image. """
-<<<<<<< HEAD
         upstreams = [self.image.provenance]
         for att in ['image', 'sources', 'psf', 'wcs', 'zp']:
             if getattr(self, att) is not None:
                 upstreams.append(getattr(self, att).provenance)
             else:
                 raise ValueError(f'Reference must have a valid {att}.')
-=======
-        if self.image is None:
-            raise ValueError('Reference must have a valid image.')
->>>>>>> 1b6feba0
 
         self.provenance = Provenance(
             code_version=self.image.provenance.code_version,
             process='reference',
             parameters={},  # do we need any parameters for a reference's provenance?
-<<<<<<< HEAD
             upstreams=upstreams,
-=======
-            upstreams=[self.image.provenance],
->>>>>>> 1b6feba0
         )
 
     def get_upstream_provenances(self):
@@ -273,19 +264,4 @@
                     )
                 elif len(zps) == 1:
                     self.image.zp = zps[0]
-                    self.zp = zps[0]
-
-<<<<<<< HEAD
-=======
-    def __setattr__(self, key, value):
-        if key == 'image':
-            self.target = value.target
-            self.filter = value.filter
-            self.section_id = value.section_id
-            self.sources = value.sources
-            self.psf = value.psf
-            self.wcs = value.wcs
-            self.zp = value.zp
-
-        super().__setattr__(key, value)
->>>>>>> 1b6feba0
+                    self.zp = zps[0]