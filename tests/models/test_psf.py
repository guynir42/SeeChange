--- conflicted
+++ resolved
@@ -345,14 +345,8 @@
             if 'im' in locals():
                 im.delete_from_disk_and_database(session=session)
 
-<<<<<<< HEAD
+
 @pytest.mark.skip(reason="This test regularly fails, even when flaky is used. See Issue #263")
-# @pytest.mark.flaky(max_runs=3)
-=======
-
-# @pytest.mark.flaky(max_runs=3)
-@pytest.mark.skip(reason="We aren't succeeding at controlling garbage collection")
->>>>>>> 0634f269
 def test_free( decam_datastore ):
     ds = decam_datastore
     ds.get_psf()
