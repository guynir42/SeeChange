--- conflicted
+++ resolved
@@ -12,32 +12,13 @@
 import sqlalchemy as sa
 from sqlalchemy.exc import IntegrityError
 
-from tests.conftest import ImageCleanup
 import util.config as config
 from models.base import SmartSession, FileOnDiskMixin
 from models.image import Image
-<<<<<<< HEAD
 from models.enums_and_bitflags import image_preprocessing_inverse, string_to_bitflag
 
 from tests.conftest import rnd_str
 from tests.fixtures.simulated import ImageCleanup
-=======
-from models.instrument import Instrument
-from models.references import Reference
-from models.enums_and_bitflags import image_preprocessing_inverse, string_to_bitflag
-
-# Have to have this here; otherwise, decam.py never gets loaded, and
-# DECam never gets added to the global instrument.INSTRUMENT_INSTANCE_CACHE
-#
-# There must be a better solution.  Do we just need to stuff all of the instruments
-# in the same file?  Or, should we rerun register_all_instruments() at the bottom
-# of every instrument's .py file?
-# import models.decam
-
-
-def rnd_str(n):
-    return ''.join(np.random.choice(list('abcdefghijklmnopqrstuvwxyz'), n))
->>>>>>> e283d804
 
 
 def test_image_no_null_values(provenance_base):
@@ -283,14 +264,6 @@
     finally:
         cfg.set_value( 'storage.images.single_file', single_fileness )
 
-<<<<<<< HEAD
-=======
-
-def test_image_save_justheader( exposure, demo_image, provenance_base ):
-    demo_image.provenance = provenance_base
-    demo_image.data = np.full( (64, 32), 0.125, dtype=np.float32 )
-    demo_image._weight = np.full( (64, 32), 4., dtype=np.float32 )
->>>>>>> e283d804
 
 def test_image_save_justheader( sim_image1 ):
     sim_image1.data = np.full( (64, 32), 0.125, dtype=np.float32 )
@@ -333,14 +306,6 @@
     with fits.open( names[2] ) as hdul:
         assert ( hdul[0].data == np.full( (64, 32), 4., dtype=np.float32 ) ).all()
 
-<<<<<<< HEAD
-=======
-
-def test_image_save_onlyimage( exposure, demo_image, provenance_base ):
-    demo_image.provenance = provenance_base
-    demo_image.data = np.full( (64, 32), 0.125, dtype=np.float32 )
-    demo_image._weight = np.full( (64, 32), 4., dtype=np.float32 )
->>>>>>> e283d804
 
 def test_image_save_onlyimage( sim_image1 ):
     sim_image1.data = np.full( (64, 32), 0.125, dtype=np.float32 )
@@ -428,65 +393,9 @@
                 if len(os.listdir(folder)) == 0:
                     os.rmdir(folder)
 
-<<<<<<< HEAD
-=======
-
-def test_image_upstreams_downstreams(demo_image, sim_reference, provenance_base, provenance_extra):
-    with SmartSession() as session:
-        demo_image.provenance = provenance_base
-        demo_image = demo_image.recursive_merge(session)
-
-        # make sure the new image matches the reference in all these attributes
-        demo_image.filter = sim_reference.filter
-        demo_image.target = sim_reference.target
-        demo_image.section_id = sim_reference.section_id
-
-        # save and delete at the end
-        cleanup1 = ImageCleanup.save_image(demo_image)
-        session.add(demo_image)
-
-        sim_reference = session.merge(sim_reference)
-        new = Image.from_new_and_ref(demo_image, sim_reference.image)
-        new.provenance = provenance_extra
-        new = new.recursive_merge(session)
-
-        # save and delete at the end
-        cleanup2 = ImageCleanup.save_image(new)
-
-        session.add(new)
-        session.commit()
-
-    # new make sure a new session can find all the upstreams/downstreams
-    with SmartSession() as session:
-        # check the upstreams/downstreams for the new image
-        upstream_ids = [u.id for u in new.get_upstreams(session=session)]
-        assert demo_image.id in upstream_ids
-        assert sim_reference.image_id in upstream_ids
-        downstream_ids = [d.id for d in new.get_downstreams(session=session)]
-        assert len(downstream_ids) == 0
-
-        upstream_ids = [u.id for u in demo_image.get_upstreams(session=session)]
-        assert [demo_image.exposure_id] == upstream_ids
-        downstream_ids = [d.id for d in demo_image.get_downstreams(session=session)]
-        assert [new.id] == downstream_ids  # should be the only downstream
-
-        # check the upstreams/downstreams for the reference image
-        upstreams = sim_reference.image.get_upstreams(session=session)
-        assert len(upstreams) == 5  # was made of five images
-        assert all([isinstance(u, Image) for u in upstreams])
-        source_images_ids = [im.id for im in sim_reference.image.upstream_images]
-        upstream_ids = [u.id for u in upstreams]
-        assert set(upstream_ids) == set(source_images_ids)
-        downstream_ids = [d.id for d in sim_reference.image.get_downstreams(session=session)]
-        assert [new.id] == downstream_ids  # should be the only downstream
-
-
-def test_image_preproc_bitflag( demo_image, provenance_base ):
->>>>>>> e283d804
 
 def test_image_upstreams_downstreams(sim_image1, sim_reference, provenance_extra):
     with SmartSession() as session:
-<<<<<<< HEAD
         sim_image1 = sim_image1.recursive_merge(session)
         sim_reference = sim_reference.recursive_merge(session)
 
@@ -497,7 +406,6 @@
 
         # save and delete at the end
         session.add(sim_image1)
-
         # sim_reference = session.merge(sim_reference)
         new = Image.from_new_and_ref(sim_image1, sim_reference.image)
         new.provenance = provenance_extra
@@ -507,17 +415,6 @@
         cleanup2 = ImageCleanup.save_image(new)
 
         session.add(new)
-=======
-        demo_image.provenance = provenance_base
-        demo_image.filepath = demo_image.invent_filepath()
-        # Spoof an md5sum so we can commit this to the database without saving actual data
-        demo_image.md5sum = uuid.uuid4()
-        im = demo_image.recursive_merge( session )
-        session.add( im )
-        # Need to do this for the defaults to get set
-        # It will be removed from the database in
-        # demo_image teardown
->>>>>>> e283d804
         session.commit()
 
     # new make sure a new session can find all the upstreams/downstreams
@@ -538,7 +435,7 @@
         upstreams = sim_reference.image.get_upstreams(session=session)
         assert len(upstreams) == 5  # was made of five images
         assert all([isinstance(u, Image) for u in upstreams])
-        source_images_ids = [p.image.id for p in sim_reference.image.upstream_products]
+        source_images_ids = [im.id for im in sim_reference.image.upstream_images]
         upstream_ids = [u.id for u in upstreams]
         assert set(upstream_ids) == set(source_images_ids)
         downstream_ids = [d.id for d in sim_reference.image.get_downstreams(session=session)]
@@ -581,21 +478,10 @@
         assert q.count() == 0
 
 
-<<<<<<< HEAD
 def test_image_badness(sim_image1):
 
     with SmartSession() as session:
         sim_image1 = sim_image1.recursive_merge(session)
-=======
-def test_image_badness(demo_image, provenance_base):
-
-    with SmartSession() as session:
-        demo_image.provenance = provenance_base
-        cleanup = ImageCleanup.save_image(demo_image)
-        demo_image = demo_image.recursive_merge(session)
-        session.add(demo_image)
-        session.commit()
->>>>>>> e283d804
 
         # this is not a legit "badness" keyword...
         with pytest.raises(ValueError, match='Keyword "foo" not recognized'):
@@ -618,7 +504,6 @@
         assert sim_image1.badness == 'Banding, Bright Sky'
 
         # now add a third keyword, but on the Exposure
-<<<<<<< HEAD
         sim_image1.exposure.badness = 'saturation'
         session.add(sim_image1)
         session.commit()
@@ -635,24 +520,6 @@
         session.commit()
         assert sim_image1.bitflag == 2 ** 5 + 2 ** 1
         assert sim_image1.badness == 'Banding, Bright Sky'
-=======
-        demo_image.exposure.badness = 'saturation'
-        session.add(demo_image)
-        session.commit()
-
-        # a manual way to propagate bitflags downstream
-        demo_image.exposure.update_downstream_badness(session)  # make sure the downstreams get the new badness
-        session.commit()
-        assert demo_image.bitflag == 2 ** 5 + 2 ** 3 + 2 ** 1  # saturation bit is 3
-        assert demo_image.badness == 'Banding, Saturation, Bright Sky'
-
-        # adding the same keyword on the exposure and the image makes no difference
-        demo_image.exposure.badness = 'banding'
-        demo_image.exposure.update_downstream_badness(session)  # make sure the downstreams get the new badness
-        session.commit()
-        assert demo_image.bitflag == 2 ** 5 + 2 ** 1
-        assert demo_image.badness == 'Banding, Bright Sky'
->>>>>>> e283d804
 
         # try appending keywords to the image
         sim_image1.append_badness('shaking')
@@ -669,11 +536,6 @@
         provenance_extra
 ):
     try:
-        images = [demo_image, demo_image2, demo_image3, demo_image5, demo_image6]
-        cleanups = []
-        filter = 'g'
-        target = str(uuid.uuid4())
-        project = 'test project'
         with SmartSession() as session:
             sim_image1 = sim_image1.recursive_merge(session)
             sim_image2 = sim_image2.recursive_merge(session)
@@ -689,18 +551,11 @@
                 im.filter = filter
                 im.target = target
                 im.project = project
-<<<<<<< HEAD
-=======
-                im.provenance = provenance_base
-                im = im.recursive_merge(session)
-                cleanups.append(ImageCleanup.save_image(im))
->>>>>>> e283d804
                 session.add(im)
 
             session.commit()
 
             # the image itself is marked bad because of bright sky
-<<<<<<< HEAD
             sim_image2.badness = 'brightsky'
             assert sim_image2.badness == 'Bright Sky'
             assert sim_image2.bitflag == 2 ** 5
@@ -714,21 +569,6 @@
             assert sim_image3.badness == 'Banding'
             assert sim_image1._bitflag == 0  # the exposure is bad!
             assert sim_image3.bitflag == 2 ** 1
-=======
-            demo_image2.badness = 'brightsky'
-            assert demo_image2.badness == 'Bright Sky'
-            assert demo_image2.bitflag == 2 ** 5
-            session.commit()
-
-            # note that this image is not directly bad, but the exposure has banding
-            demo_image3.exposure.badness = 'banding'
-            demo_image3.exposure.update_downstream_badness(session)
-            session.commit()
-
-            assert demo_image3.badness == 'Banding'
-            assert demo_image._bitflag == 0  # the exposure is bad!
-            assert demo_image3.bitflag == 2 ** 1
->>>>>>> e283d804
             session.commit()
 
             # find the images that are good vs bad
@@ -740,19 +580,7 @@
             assert sim_image3.id in [i.id for i in bad_images]
 
             # make an image from the two bad exposures using subtraction
-<<<<<<< HEAD
-            sim_image4 = Image.from_new_and_ref(sim_image3, sim_image2)
-            sim_image4.provenance = provenance_extra
-            cleanups.append(ImageCleanup.save_image(sim_image4))
-            images.append(sim_image4)
-            sim_image4 = sim_image4.recursive_merge(session)
-            session.add(sim_image4)
-            session.commit()
-
-            assert sim_image4.id is not None
-            assert sim_image4.ref_products.image_id == sim_image2.id
-            assert sim_image4.new_products.image_id == sim_image3.id
-=======
+
             demo_image4 = Image.from_new_and_ref(demo_image3, demo_image2)
             demo_image4.provenance = provenance_extra
             demo_image4.provenance.upstreams = demo_image4.get_upstream_provenances()
@@ -765,7 +593,6 @@
             assert demo_image4.id is not None
             assert demo_image4.ref_image == demo_image2
             assert demo_image4.new_image == demo_image3
->>>>>>> e283d804
 
             # check that badness is loaded correctly from both parents
             assert sim_image4.badness == 'Banding, Bright Sky'
@@ -779,7 +606,6 @@
             assert sim_image2.id not in [i.id for i in bad_images]
 
             # check that adding a badness on the image itself is added to the total badness
-<<<<<<< HEAD
             sim_image4.badness = 'saturation'
             session.add(sim_image4)
             session.commit()
@@ -793,21 +619,6 @@
             images.append(sim_image7)
             sim_image7 = sim_image7.recursive_merge( session )
             session.add(sim_image7)
-=======
-            demo_image4.badness = 'saturation'
-            session.add(demo_image4)
-            session.commit()
-            assert demo_image4.badness == 'Banding, Saturation, Bright Sky'
-            assert demo_image4._bitflag == 2 ** 3  # only this bit is from the image itself
-
-            # make a new subtraction:
-            demo_image7 = Image.from_ref_and_new(demo_image6, demo_image5)
-            demo_image7.provenance = provenance_extra
-            cleanups.append(ImageCleanup.save_image(demo_image7))
-            images.append(demo_image7)
-            demo_image7 = demo_image7.recursive_merge( session )
-            session.add(demo_image7)
->>>>>>> e283d804
             session.commit()
 
             # check that the new subtraction is not flagged
@@ -826,7 +637,6 @@
             assert sim_image7.id not in [i.id for i in bad_images]
 
             # let's try to coadd an image based on some good and bad images
-<<<<<<< HEAD
             # as a reminder, sim_image2 has Bright Sky (5),
             # sim_image3's exposure has banding (1), while
             # sim_image4 has Saturation (3).
@@ -842,23 +652,6 @@
 
             assert sim_image8.badness == 'Banding, Bright Sky'
             assert sim_image8.bitflag == 2 ** 1 + 2 ** 5
-=======
-            # as a reminder, demo_image2 has Bright Sky (5),
-            # demo_image3's exposure has banding (1), while
-            # demo_image4 has Saturation (3).
-
-            # make a coadded image (without including the subtraction demo_image4):
-            demo_image8 = Image.from_images([demo_image, demo_image2, demo_image3, demo_image5, demo_image6])
-            demo_image8.provenance = provenance_extra
-            cleanups.append(ImageCleanup.save_image(demo_image8))
-            images.append(demo_image8)
-            demo_image8 = demo_image8.recursive_merge( session )
-            session.add(demo_image8)
-            session.commit()
-
-            assert demo_image8.badness == 'Banding, Bright Sky'
-            assert demo_image8.bitflag == 2 ** 1 + 2 ** 5
->>>>>>> e283d804
 
             # does this work in queries (i.e., using the bitflag hybrid expression)?
             bad_images = session.scalars(sa.select(Image).where(Image.bitflag != 0)).all()
@@ -871,13 +664,7 @@
             cleanups.pop()
             images.pop()
 
-            # get rid of this coadd to make a new one
-            demo_image8.delete_from_disk_and_database(session=session)
-            cleanups.pop()
-            images.pop()
-
             # now let's add the subtraction image to the coadd:
-<<<<<<< HEAD
             # make a coadded image (now including the subtraction sim_image4):
             sim_image8 = Image.from_images([sim_image1, sim_image2, sim_image3, sim_image4, sim_image5, sim_image6])
             sim_image8.provenance = provenance_extra
@@ -888,18 +675,6 @@
             session.commit()
 
             session.add(sim_image8)
-=======
-            # make a coadded image (now including the subtraction demo_image4):
-            demo_image8 = Image.from_images([demo_image, demo_image2, demo_image3, demo_image4, demo_image5, demo_image6])
-            demo_image8.provenance = provenance_extra
-            cleanups.append(ImageCleanup.save_image(demo_image8))
-            images.append(demo_image8)
-            demo_image8 = demo_image8.recursive_merge(session)
-            session.add(demo_image8)
-            session.commit()
-
-            session.add(demo_image8)
->>>>>>> e283d804
             session.commit()
 
             assert sim_image8.badness == 'Banding, Saturation, Bright Sky'
@@ -919,15 +694,6 @@
 
             assert 'Shaking' in sim_image1.badness
             assert 'Shaking' in sim_image8.badness
-
-            # try to add some badness to one of the underlying exposures
-            demo_image.exposure.badness = 'Shaking'
-            session.add(demo_image)
-            demo_image.exposure.update_downstream_badness(session)
-            session.commit()
-
-            assert 'Shaking' in demo_image.badness
-            assert 'Shaking' in demo_image8.badness
 
     finally:  # cleanup
         with SmartSession() as session:
@@ -1191,11 +957,7 @@
     assert not im.is_sub
     assert im.id is None  # need to commit to get IDs
     assert im.exposure_id is None  # need to commit to get IDs
-<<<<<<< HEAD
-    assert im.upstream_products == []
-=======
     assert im.upstream_images == []
->>>>>>> e283d804
     assert im.filepath is None  # need to save file to generate a filename
     assert np.array_equal(im.raw_data, sim_exposure1.data[0])
     assert im.data is None
@@ -1247,15 +1009,9 @@
     assert im.filter == filt
 
 
-<<<<<<< HEAD
 def test_image_with_multiple_upstreams(sim_exposure1, sim_exposure2, provenance_base):
     sim_exposure1.update_instrument()
     sim_exposure2.update_instrument()
-=======
-def test_image_with_multiple_upstreams(exposure, exposure2, provenance_base):
-    exposure.update_instrument()
-    exposure2.update_instrument()
->>>>>>> e283d804
 
     # make sure exposures are in chronological order...
     if sim_exposure1.mjd > sim_exposure2.mjd:
@@ -1294,35 +1050,21 @@
             im_id = im.id
             assert im_id is not None
             assert im.exposure_id is None
-<<<<<<< HEAD
-            assert [u.image for u in im.upstream_products] == [im1, im2]
-=======
             assert im.upstream_images == [im1, im2]
->>>>>>> e283d804
             assert np.isclose(im.mid_mjd, (im1.mjd + im2.mjd) / 2)
 
             # make sure source images are pulled into the database too
             im1_id = im1.id
             assert im1_id is not None
             assert im1.exposure_id is not None
-<<<<<<< HEAD
             assert im1.exposure_id == sim_exposure1.id
             assert im1.upstream_products == []
-=======
-            assert im1.exposure_id == exposure.id
-            assert im1.upstream_images == []
->>>>>>> e283d804
 
             im2_id = im2.id
             assert im2_id is not None
             assert im2.exposure_id is not None
-<<<<<<< HEAD
             assert im2.exposure_id == sim_exposure2.id
             assert im2.upstream_products == []
-=======
-            assert im2.exposure_id == exposure2.id
-            assert im2.upstream_images == []
->>>>>>> e283d804
 
     finally:  # make sure to clean up all images
         for image in [im, im1, im2]:
@@ -1383,24 +1125,14 @@
             im1_id = im1.id
             assert im1_id is not None
             assert im1.exposure_id is not None
-<<<<<<< HEAD
             assert im1.exposure_id == sim_exposure1.id
             assert im1.upstream_products == []
-=======
-            assert im1.exposure_id == exposure.id
-            assert im1.upstream_images == []
->>>>>>> e283d804
 
             im2_id = im2.id
             assert im2_id is not None
             assert im2.exposure_id is not None
-<<<<<<< HEAD
             assert im2.exposure_id == sim_exposure2.id
             assert im2.upstream_products == []
-=======
-            assert im2.exposure_id == exposure2.id
-            assert im2.upstream_images == []
->>>>>>> e283d804
 
     finally:  # make sure to clean up all images
         for id_ in [im_id, im1_id, im2_id]:
