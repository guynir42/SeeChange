--- conflicted
+++ resolved
@@ -303,11 +303,8 @@
             #  non-git-tracked files from data) to force verification of
             #  downloads; this will always happen on github actions.
 
-<<<<<<< HEAD
-
-=======
+
 @pytest.mark.skipif( os.getenv('RUN_SLOW_TESTS') is None, reason="Set RUN_SLOW_TESTS to run this test" )
->>>>>>> e283d804
 def test_get_default_calibrators( decam_default_calibrators ):
     sections, filters = decam_default_calibrators
     decam = get_instrument_instance( 'DECam' )
