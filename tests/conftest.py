--- conflicted
+++ resolved
@@ -882,7 +882,6 @@
 
 
 @pytest.fixture
-<<<<<<< HEAD
 def gaiadr3_excerpt( example_ds_with_sources_and_psf ):
     ds = example_ds_with_sources_and_psf
     catexp = fetch_GaiaDR3_excerpt( ds.image, minstars=50, maxmags=20, magrange=4)
@@ -893,7 +892,9 @@
     with SmartSession() as session:
         catexp = catexp.recursive_merge( session )
         catexp.delete_from_disk_and_database( session=session )
-=======
+
+
+@pytest.fixture
 def ptf_image_new():
     datadir = os.path.join(FileOnDiskMixin.local_path, 'test_data/PTF_examples')
     if not os.path.isdir(datadir):
@@ -963,5 +964,4 @@
 
 
 def test_get_ptf_image(ptf_image_new):
-    print(ptf_image_new)
->>>>>>> 2a0610d9
+    print(ptf_image_new)