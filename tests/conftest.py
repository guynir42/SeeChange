--- conflicted
+++ resolved
@@ -436,8 +436,6 @@
         for f in copiesmade:
             f.unlink( missing_ok=True )
 
-<<<<<<< HEAD
-=======
 # TODO : cache the results of this just like in
 # decam_example_reduced_image_ds so they don't have to be regenerated
 # every time this fixture is used.
@@ -464,7 +462,6 @@
     # doing the WCS (it's all database), and the
     # decam_example_reduced_image_ds is going to do a
     # ds.delete_everything()
->>>>>>> bf0ae4e1
 
 @pytest.fixture
 def decam_small_image(decam_example_raw_image):
