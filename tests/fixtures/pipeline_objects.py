import os
import warnings
import shutil
import pytest

import numpy as np

import sqlalchemy as sa

import sep

from models.base import SmartSession
from models.provenance import Provenance
from models.enums_and_bitflags import BitFlagConverter
from models.image import Image
from models.source_list import SourceList
from models.psf import PSF
from models.world_coordinates import WorldCoordinates
from models.zero_point import ZeroPoint
from models.cutouts import Cutouts
from models.measurements import Measurements

from pipeline.data_store import DataStore
from pipeline.preprocessing import Preprocessor
from pipeline.detection import Detector
from pipeline.astro_cal import AstroCalibrator
from pipeline.photo_cal import PhotCalibrator
from pipeline.coaddition import Coadder
from pipeline.subtraction import Subtractor
from pipeline.cutting import Cutter
from pipeline.measuring import Measurer
from pipeline.top_level import Pipeline

from util.logger import SCLogger

from improc.bitmask_tools import make_saturated_flag


@pytest.fixture(scope='session')
def preprocessor_factory(test_config):

    def make_preprocessor():
        prep = Preprocessor(**test_config.value('preprocessing'))
        prep.pars._enforce_no_new_attrs = False
        prep.pars.test_parameter = prep.pars.add_par(
            'test_parameter', 'test_value', str, 'parameter to define unique tests', critical=True
        )
        prep.pars._enforce_no_new_attrs = True

        return prep

    return make_preprocessor


@pytest.fixture
def preprocessor(preprocessor_factory):
    return preprocessor_factory()


@pytest.fixture(scope='session')
def extractor_factory(test_config):

    def make_extractor():
        extr = Detector(**test_config.value('extraction'))
        extr.pars._enforce_no_new_attrs = False
        extr.pars.test_parameter = extr.pars.add_par(
            'test_parameter', 'test_value', str, 'parameter to define unique tests', critical=True
        )
        extr.pars._enforce_no_new_attrs = True

        return extr

    return make_extractor


@pytest.fixture
def extractor(extractor_factory):
    return extractor_factory()


@pytest.fixture(scope='session')
def astrometor_factory(test_config):

    def make_astrometor():
        astrom = AstroCalibrator(**test_config.value('astro_cal'))
        astrom.pars._enforce_no_new_attrs = False
        astrom.pars.test_parameter = astrom.pars.add_par(
            'test_parameter', 'test_value', str, 'parameter to define unique tests', critical=True
        )
        astrom.pars._enforce_no_new_attrs = True

        return astrom

    return make_astrometor


@pytest.fixture
def astrometor(astrometor_factory):
    return astrometor_factory()


@pytest.fixture(scope='session')
def photometor_factory(test_config):

    def make_photometor():
        photom = PhotCalibrator(**test_config.value('photo_cal'))
        photom.pars._enforce_no_new_attrs = False
        photom.pars.test_parameter = photom.pars.add_par(
            'test_parameter', 'test_value', str, 'parameter to define unique tests', critical=True
        )
        photom.pars._enforce_no_new_attrs = True

        return photom

    return make_photometor


@pytest.fixture
def photometor(photometor_factory):
    return photometor_factory()


@pytest.fixture(scope='session')
def coadder_factory(test_config):

    def make_coadder():

        coadd = Coadder(**test_config.value('coaddition.coaddition'))
        coadd.pars._enforce_no_new_attrs = False
        coadd.pars.test_parameter = coadd.pars.add_par(
            'test_parameter', 'test_value', str, 'parameter to define unique tests', critical=True
        )
        coadd.pars._enforce_no_new_attrs = True

        return coadd

    return make_coadder


@pytest.fixture
def coadder(coadder_factory):
    return coadder_factory()


@pytest.fixture(scope='session')
def subtractor_factory(test_config):

    def make_subtractor():
        sub = Subtractor(**test_config.value('subtraction'))
        sub.pars._enforce_no_new_attrs = False
        sub.pars.test_parameter = sub.pars.add_par(
            'test_parameter', 'test_value', str, 'parameter to define unique tests', critical=True
        )
        sub.pars._enforce_no_new_attrs = True

        return sub

    return make_subtractor


@pytest.fixture
def subtractor(subtractor_factory):
    return subtractor_factory()


@pytest.fixture(scope='session')
def detector_factory(test_config):

    def make_detector():
        det = Detector(**test_config.value('detection'))
        det.pars._enforce_no_new_attrs = False
        det.pars.test_parameter = det.pars.add_par(
            'test_parameter', 'test_value', str, 'parameter to define unique tests', critical=True
        )
        det.pars._enforce_no_new_attrs = True

        return det

    return make_detector


@pytest.fixture
def detector(detector_factory):
    return detector_factory()


@pytest.fixture(scope='session')
def cutter_factory(test_config):

    def make_cutter():
        cut = Cutter(**test_config.value('cutting'))
        cut.pars._enforce_no_new_attrs = False
        cut.pars.test_parameter = cut.pars.add_par(
            'test_parameter', 'test_value', str, 'parameter to define unique tests', critical=True
        )
        cut.pars._enforce_no_new_attrs = True

        return cut

    return make_cutter


@pytest.fixture
def cutter(cutter_factory):
    return cutter_factory()


@pytest.fixture(scope='session')
def measurer_factory(test_config):

    def make_measurer():
        meas = Measurer(**test_config.value('measuring'))
        meas.pars._enforce_no_new_attrs = False
        meas.pars.test_parameter = meas.pars.add_par(
            'test_parameter', 'test_value', str, 'parameter to define unique tests', critical=True
        )
        meas.pars._enforce_no_new_attrs = True

        return meas

    return make_measurer


@pytest.fixture
def measurer(measurer_factory):
    return measurer_factory()


@pytest.fixture(scope='session')
def pipeline_factory(
        preprocessor_factory,
        extractor_factory,
        astrometor_factory,
        photometor_factory,
        subtractor_factory,
        detector_factory,
        cutter_factory,
        measurer_factory,
        test_config,
):
    def make_pipeline():
        p = Pipeline(**test_config.value('pipeline'))
        p.preprocessor = preprocessor_factory()
        p.extractor = extractor_factory()
        p.astro_cal = astrometor_factory()
        p.photo_cal = photometor_factory()
        p.subtractor = subtractor_factory()
        p.detector = detector_factory()
        p.cutter = cutter_factory()
        p.measurer = measurer_factory()
        return p

    return make_pipeline


@pytest.fixture
def pipeline_for_tests(pipeline_factory):
    return pipeline_factory()


@pytest.fixture(scope='session')
def datastore_factory(data_dir, pipeline_factory):
    """Provide a function that returns a datastore with all the products based on the given exposure and section ID.

    To use this data store in a test where new data is to be generated,
    simply change the pipeline object's "test_parameter" value to a unique
    new value, so the provenance will not match and the data will be regenerated.

    EXAMPLE
    -------
    extractor.pars.test_parameter = uuid.uuid().hex
    extractor.run(datastore)
    assert extractor.has_recalculated is True
    """
    def make_datastore(
            *args,
            cache_dir=None,
            cache_base_name=None,
            session=None,
            overrides={},
            augments={},
            bad_pixel_map=None,
    ):
        code_version = args[0].provenance.code_version
        ds = DataStore(*args)  # make a new datastore

        if cache_dir is not None and cache_base_name is not None:
            ds.cache_base_name = os.path.join(cache_dir, cache_base_name)  # save this for testing purposes

        p = pipeline_factory()

        # allow calling scope to override/augment parameters for any of the processing steps
        p.override_parameters(**overrides)
        p.augment_parameters(**augments)

        with SmartSession(session) as session:
            code_version = session.merge(code_version)
            if ds.image is not None:  # if starting from an externally provided Image, must merge it first
                ds.image = ds.image.merge_all(session)

            ############ preprocessing to create image ############
            if ds.image is None and cache_dir is not None and cache_base_name is not None:
                # check if preprocessed image is in cache
                cache_name = cache_base_name + '.image.fits.json'
                cache_path = os.path.join(cache_dir, cache_name)
                if os.path.isfile(cache_path):
                    SCLogger.debug('loading image from cache. ')
                    ds.image = Image.copy_from_cache(cache_dir, cache_name)
                    # assign the correct exposure to the object loaded from cache
                    if ds.exposure_id is not None:
                        ds.image.exposure_id = ds.exposure_id
                    if ds.exposure is not None:
                        ds.image.exposure = ds.exposure

                    # add the preprocessing steps from instrument (TODO: remove this as part of Issue #142)
                    preprocessing_steps = ds.image.instrument_object.preprocessing_steps
                    prep_pars = p.preprocessor.pars.get_critical_pars()
                    prep_pars['preprocessing_steps'] = preprocessing_steps

                    upstreams = [ds.exposure.provenance] if ds.exposure is not None else []  # images without exposure
                    prov = Provenance(
                        code_version=code_version,
                        process='preprocessing',
                        upstreams=upstreams,
                        parameters=prep_pars,
                        is_testing=True,
                    )
                    prov = session.merge(prov)

                    # if Image already exists on the database, use that instead of this one
                    existing = session.scalars(sa.select(Image).where(Image.filepath == ds.image.filepath)).first()
                    if existing is not None:
                        # overwrite the existing row data using the JSON cache file
                        for key in sa.inspect(ds.image).mapper.columns.keys():
                            value = getattr(ds.image, key)
                            if (
                                    key not in ['id', 'image_id', 'created_at', 'modified'] and
                                    value is not None
                            ):
                                setattr(existing, key, value)
                        ds.image = existing  # replace with the existing row
                    ds.image.provenance = prov

                    # make sure this is saved to the archive as well
                    ds.image.save(verify_md5=False)

            if ds.image is None:  # make the preprocessed image
<<<<<<< HEAD
                _logger.debug('making preprocessed image. ')
                ds = p.preprocessor.run(ds)
=======
                SCLogger.debug('making preprocessed image. ')
                ds = preprocessor.run(ds)
>>>>>>> 6342f78e
                ds.image.provenance.is_testing = True
                if bad_pixel_map is not None:
                    ds.image.flags |= bad_pixel_map
                    if ds.image.weight is not None:
                        ds.image.weight[ds.image.flags.astype(bool)] = 0.0

                # flag saturated pixels, too (TODO: is there a better way to get the saturation limit? )
                mask = make_saturated_flag(ds.image.data, ds.image.instrument_object.saturation_limit, iterations=2)
                ds.image.flags |= (mask * 2 ** BitFlagConverter.convert('saturated')).astype(np.uint16)

                ds.image.save()
                output_path = ds.image.copy_to_cache(cache_dir)
                # also save the original image to the cache as a separate file
                shutil.copy2(
                    ds.image.get_fullpath()[0],
                    os.path.join(cache_dir, ds.image.filepath + '.image.fits.original')
                )

                if cache_dir is not None and cache_base_name is not None and output_path != cache_path:
                    warnings.warn(f'cache path {cache_path} does not match output path {output_path}')
                elif cache_dir is not None and cache_base_name is None:
                    ds.cache_base_name = output_path
                    SCLogger.debug(f'Saving image to cache at: {output_path}')

            # check if background was calculated
            if ds.image.bkg_mean_estimate is None or ds.image.bkg_rms_estimate is None:
                # Estimate the background rms with sep
                boxsize = ds.image.instrument_object.background_box_size
                filtsize = ds.image.instrument_object.background_filt_size

                # Dysfunctionality alert: sep requires a *float* image for the mask
                # IEEE 32-bit floats have 23 bits in the mantissa, so they should
                # be able to precisely represent a 16-bit integer mask image
                # In any event, sep.Background uses >0 as "bad"
                fmask = np.array(ds.image.flags, dtype=np.float32)
                backgrounder = sep.Background(ds.image.data, mask=fmask,
                                              bw=boxsize, bh=boxsize, fw=filtsize, fh=filtsize)

                ds.image.bkg_mean_estimate = backgrounder.globalback
                ds.image.bkg_rms_estimate = backgrounder.globalrms

            ############# extraction to create sources / PSF #############
            if cache_dir is not None and cache_base_name is not None:
                # try to get the SourceList from cache
                prov = Provenance(
                    code_version=code_version,
                    process='extraction',
                    upstreams=[ds.image.provenance],
                    parameters=p.extractor.pars.get_critical_pars(),
                    is_testing=True,
                )
                prov = session.merge(prov)
                cache_name = f'{cache_base_name}.sources_{prov.id[:6]}.fits.json'
                cache_path = os.path.join(cache_dir, cache_name)
                if os.path.isfile(cache_path):
                    SCLogger.debug('loading source list from cache. ')
                    ds.sources = SourceList.copy_from_cache(cache_dir, cache_name)

                    # if SourceList already exists on the database, use that instead of this one
                    existing = session.scalars(
                        sa.select(SourceList).where(SourceList.filepath == ds.sources.filepath)
                    ).first()
                    if existing is not None:
                        # overwrite the existing row data using the JSON cache file
                        for key in sa.inspect(ds.sources).mapper.columns.keys():
                            value = getattr(ds.sources, key)
                            if (
                                key not in ['id', 'image_id', 'created_at', 'modified'] and
                                value is not None
                            ):
                                setattr(existing, key, value)
                        ds.sources = existing  # replace with the existing row

                    ds.sources.provenance = prov
                    ds.sources.image = ds.image

                    # make sure this is saved to the archive as well
                    ds.sources.save(verify_md5=False)

                # try to get the PSF from cache
                cache_name = f'{cache_base_name}.psf_{prov.id[:6]}.fits.json'
                cache_path = os.path.join(cache_dir, cache_name)
                if os.path.isfile(cache_path):
                    SCLogger.debug('loading PSF from cache. ')
                    ds.psf = PSF.copy_from_cache(cache_dir, cache_name)

                    # if PSF already exists on the database, use that instead of this one
                    existing = session.scalars(
                        sa.select(PSF).where(PSF.filepath == ds.psf.filepath)
                    ).first()
                    if existing is not None:
                        # overwrite the existing row data using the JSON cache file
                        for key in sa.inspect(ds.psf).mapper.columns.keys():
                            value = getattr(ds.psf, key)
                            if (
                                    key not in ['id', 'image_id', 'created_at', 'modified'] and
                                    value is not None
                            ):
                                setattr(existing, key, value)
                        ds.psf = existing  # replace with the existing row

                    ds.psf.provenance = prov
                    ds.psf.image = ds.image

                    # make sure this is saved to the archive as well
                    ds.psf.save(verify_md5=False, overwrite=True)

            if ds.sources is None or ds.psf is None:  # make the source list from the regular image
<<<<<<< HEAD
                _logger.debug('extracting sources. ')
                ds = p.extractor.run(ds)
=======
                SCLogger.debug('extracting sources. ')
                ds = extractor.run(ds)
>>>>>>> 6342f78e
                ds.sources.save()
                ds.sources.copy_to_cache(cache_dir)
                ds.psf.save(overwrite=True)
                output_path = ds.psf.copy_to_cache(cache_dir)
                if cache_dir is not None and cache_base_name is not None and output_path != cache_path:
                    warnings.warn(f'cache path {cache_path} does not match output path {output_path}')

            ############## astro_cal to create wcs ################
            if cache_dir is not None and cache_base_name is not None:
                cache_name = cache_base_name + '.wcs.json'
                cache_path = os.path.join(cache_dir, cache_name)
                if os.path.isfile(cache_path):
                    SCLogger.debug('loading WCS from cache. ')
                    ds.wcs = WorldCoordinates.copy_from_cache(cache_dir, cache_name)
                    prov = Provenance(
                        code_version=code_version,
                        process='astro_cal',
                        upstreams=[ds.sources.provenance],
                        parameters=p.astro_cal.pars.get_critical_pars(),
                        is_testing=True,
                    )
                    prov = session.merge(prov)

                    # check if WCS already exists on the database
                    existing = session.scalars(
                        sa.select(WorldCoordinates).where(
                            WorldCoordinates.sources_id == ds.sources.id,
                            WorldCoordinates.provenance_id == prov.id
                        )
                    ).first()
                    if existing is not None:
                        # overwrite the existing row data using the JSON cache file
                        for key in sa.inspect(ds.wcs).mapper.columns.keys():
                            value = getattr(ds.wcs, key)
                            if (
                                    key not in ['id', 'sources_id', 'created_at', 'modified'] and
                                    value is not None
                            ):
                                setattr(existing, key, value)
                        ds.wcs = existing  # replace with the existing row

                    ds.wcs.provenance = prov
                    ds.wcs.sources = ds.sources

            if ds.wcs is None:  # make the WCS
<<<<<<< HEAD
                _logger.debug('Running astrometric calibration')
                ds = p.astro_cal.run(ds)
=======
                SCLogger.debug('Running astrometric calibration')
                ds = astrometor.run(ds)
>>>>>>> 6342f78e
                if cache_dir is not None and cache_base_name is not None:
                    # must provide a name because this one isn't a FileOnDiskMixin
                    output_path = ds.wcs.copy_to_cache(cache_dir, cache_name)
                    if output_path != cache_path:
                        warnings.warn(f'cache path {cache_path} does not match output path {output_path}')

            ########### photo_cal to create zero point ############
            if cache_dir is not None and cache_base_name is not None:
                cache_name = cache_base_name + '.zp.json'
                cache_path = os.path.join(cache_dir, cache_name)
                if os.path.isfile(cache_path):
                    SCLogger.debug('loading zero point from cache. ')
                    ds.zp = ZeroPoint.copy_from_cache(cache_dir, cache_name)
                    prov = Provenance(
                        code_version=code_version,
                        process='photo_cal',
                        upstreams=[ds.sources.provenance, ds.wcs.provenance],
                        parameters=p.photo_cal.pars.get_critical_pars(),
                        is_testing=True,
                    )
                    prov = session.merge(prov)

                    # check if ZP already exists on the database
                    existing = session.scalars(
                        sa.select(ZeroPoint).where(
                            ZeroPoint.sources_id == ds.sources.id,
                            ZeroPoint.provenance_id == prov.id
                        )
                    ).first()
                    if existing is not None:
                        # overwrite the existing row data using the JSON cache file
                        for key in sa.inspect(ds.zp).mapper.columns.keys():
                            value = getattr(ds.zp, key)
                            if (
                                    key not in ['id', 'sources_id', 'created_at', 'modified'] and
                                    value is not None
                            ):
                                setattr(existing, key, value)
                        ds.zp = existing  # replace with the existing row

                    ds.zp.provenance = prov
                    ds.zp.sources = ds.sources

            if ds.zp is None:  # make the zero point
<<<<<<< HEAD
                _logger.debug('Running photometric calibration')
                ds = p.photo_cal.run(ds)
=======
                SCLogger.debug('Running photometric calibration')
                ds = photometor.run(ds)
>>>>>>> 6342f78e
                if cache_dir is not None and cache_base_name is not None:
                    output_path = ds.zp.copy_to_cache(cache_dir, cache_name)
                    if output_path != cache_path:
                        warnings.warn(f'cache path {cache_path} does not match output path {output_path}')

            ds.save_and_commit(session=session)

            try:  # if no reference is found, simply return the datastore without the rest of the products
                ref = ds.get_reference()  # first make sure this actually manages to find the reference image
            except ValueError as e:
                if 'No reference found' in str(e):
                    return ds
                raise e  # if any other error comes up, raise it

            # try to find the subtraction image in the cache
            if cache_dir is not None:
                prov = Provenance(
                    code_version=code_version,
                    process='subtraction',
                    upstreams=[
                        ds.image.provenance,
                        ds.sources.provenance,
                        ds.wcs.provenance,
                        ds.zp.provenance,
                        ref.image.provenance,
                        ref.sources.provenance,
                        ref.wcs.provenance,
                        ref.zp.provenance,
                    ],
                    parameters=p.subtractor.pars.get_critical_pars(),
                    is_testing=True,
                )
                sub_im = Image.from_new_and_ref(ds.image, ref.image)
                sub_im.provenance = prov
                cache_sub_name = sub_im.invent_filepath()
                cache_name = cache_sub_name + '.image.fits.json'
                if os.path.isfile(os.path.join(cache_dir, cache_name)):
                    SCLogger.debug('loading subtraction image from cache. ')
                    ds.sub_image = Image.copy_from_cache(cache_dir, cache_name)

                    ds.sub_image.provenance = prov
                    ds.sub_image.upstream_images.append(ref.image)
                    ds.sub_image.ref_image_id = ref.image_id
                    ds.sub_image.new_image = ds.image
                    ds.sub_image.save(verify_md5=False)  # make sure it is also saved to archive

                    # try to load the aligned images from cache
                    prov_aligned_ref = Provenance(
                        code_version=code_version,
                        parameters={
                            'method': 'swarp',
                            'to_index': 'new',
                            'max_arcsec_residual': 0.2,
                            'crossid_radius': 2.0,
                            'max_sources_to_use': 2000,
                            'min_frac_matched': 0.1,
                            'min_matched': 10,
                        },
                        upstreams=[
                            ds.image.provenance,
                            ds.sources.provenance,  # this also includes the PSF's provenance
                            ds.wcs.provenance,
                            ds.ref_image.provenance,
                            ds.ref_image.sources.provenance,
                            ds.ref_image.wcs.provenance,
                            ds.ref_image.zp.provenance,
                        ],
                        process='alignment',
                        is_testing=True,
                    )
                    # TODO: can we find a less "hacky" way to do this?
                    f = ref.image.invent_filepath()
                    f = f.replace('ComSci', 'Warped')  # not sure if this or 'Sci' will be in the filename
                    f = f.replace('Sci', 'Warped')     # in any case, replace it with 'Warped'
                    f = f[:-6] + prov_aligned_ref.id[:6]  # replace the provenance ID
                    filename_aligned_ref = f

                    prov_aligned_new = Provenance(
                        code_version=code_version,
                        parameters=prov_aligned_ref.parameters,
                        upstreams=[
                            ds.image.provenance,
                            ds.sources.provenance,  # this also includes the PSF's provenance
                            ds.wcs.provenance,
                            ds.zp.provenance,
                        ],
                        process='alignment',
                        is_testing=True,
                    )
                    f = ds.sub_image.new_image.invent_filepath()
                    f = f.replace('ComSci', 'Warped')
                    f = f.replace('Sci', 'Warped')
                    f = f[:-6] + prov_aligned_new.id[:6]
                    filename_aligned_new = f

                    cache_name_ref = filename_aligned_ref + '.fits.json'
                    cache_name_new = filename_aligned_new + '.fits.json'
                    if (
                            os.path.isfile(os.path.join(cache_dir, cache_name_ref)) and
                            os.path.isfile(os.path.join(cache_dir, cache_name_new))
                    ):
                        _logger.debug('loading aligned reference image from cache. ')
                        image_aligned_ref = Image.copy_from_cache(cache_dir, cache_name)
                        image_aligned_ref.provenance = prov_aligned_ref
                        image_aligned_ref.info['original_image_id'] = ds.ref_image_id
                        image_aligned_ref.info['original_image_filepath'] = ds.ref_image.filepath
                        image_aligned_ref.save(verify_md5=False, no_archive=True)
                        # TODO: should we also load the aligned image's sources, PSF, and ZP?

                        _logger.debug('loading aligned new image from cache. ')
                        image_aligned_new = Image.copy_from_cache(cache_dir, cache_name)
                        image_aligned_new.provenance = prov_aligned_new
                        image_aligned_new.info['original_image_id'] = ds.image_id
                        image_aligned_new.info['original_image_filepath'] = ds.image.filepath
                        image_aligned_new.save(verify_md5=False, no_archive=True)
                        # TODO: should we also load the aligned image's sources, PSF, and ZP?

                        if image_aligned_ref.mjd < image_aligned_new.mjd:
                            ds.sub_image._aligned_images = [image_aligned_ref, image_aligned_new]
                        else:
                            ds.sub_image._aligned_images = [image_aligned_new, image_aligned_ref]

            if ds.sub_image is None:  # no hit in the cache
                ds = p.subtractor.run(ds)
                ds.sub_image.save(verify_md5=False)  # make sure it is also saved to archive
                ds.sub_image.copy_to_cache(cache_dir)

            # make sure that the aligned images get into the cache, too
            if (
                    'cache_name_ref' in locals() and
                    os.path.isfile(os.path.join(cache_dir, cache_name_ref)) and
                    'cache_name_new' in locals() and
                    os.path.isfile(os.path.join(cache_dir, cache_name_new))
            ):
                for im in ds.sub_image.aligned_images:
                    im.copy_to_cache(cache_dir)

            ############ detecting to create a source list ############
            prov = Provenance(
                code_version=code_version,
                process='detection',
                upstreams=[ds.sub_image.provenance],
                parameters=p.detector.pars.get_critical_pars(),
                is_testing=True,
            )
            cache_name = os.path.join(cache_dir, cache_sub_name + f'.sources_{prov.id[:6]}.npy.json')
            if os.path.isfile(cache_name):
                SCLogger.debug('loading detections from cache. ')
                ds.detections = SourceList.copy_from_cache(cache_dir, cache_name)
                ds.detections.provenance = prov
                ds.detections.image = ds.sub_image
                ds.sub_image.sources = ds.detections
                ds.detections.save(verify_md5=False)
            else:  # cannot find detections on cache
                ds = p.detector.run(ds)
                ds.detections.save(verify_md5=False)
                ds.detections.copy_to_cache(cache_dir, cache_name)

            ############ cutting to create cutouts ############
            prov = Provenance(
                code_version=code_version,
                process='cutting',
                upstreams=[ds.detections.provenance],
                parameters=p.cutter.pars.get_critical_pars(),
                is_testing=True,
            )
            cache_name = os.path.join(cache_dir, cache_sub_name + f'.cutouts_{prov.id[:6]}.h5')
            if os.path.isfile(cache_name):
                SCLogger.debug('loading cutouts from cache. ')
                ds.cutouts = Cutouts.copy_list_from_cache(cache_dir, cache_name)
                ds.cutouts = Cutouts.load_list(os.path.join(ds.cutouts[0].local_path, ds.cutouts[0].filepath))
                [setattr(c, 'provenance', prov) for c in ds.cutouts]
                [setattr(c, 'sources', ds.detections) for c in ds.cutouts]
                Cutouts.save_list(ds.cutouts)  # make sure to save to archive as well
            else:  # cannot find cutouts on cache
                ds = p.cutter.run(ds)
                Cutouts.save_list(ds.cutouts)
                Cutouts.copy_list_to_cache(ds.cutouts, cache_dir)

            ############ measuring to create measurements ############
            prov = Provenance(
                code_version=code_version,
                process='measuring',
                upstreams=[ds.cutouts[0].provenance],
                parameters=p.measurer.pars.get_critical_pars(),
                is_testing=True,
            )

            cache_name = os.path.join(cache_dir, cache_sub_name + f'.measurements_{prov.id[:6]}.json')

            if os.path.isfile(cache_name):  # note that the cache contains ALL the measurements, not only the good ones
                SCLogger.debug('loading measurements from cache. ')
                ds.all_measurements = Measurements.copy_list_from_cache(cache_dir, cache_name)
                [setattr(m, 'provenance', prov) for m in ds.all_measurements]
                [setattr(m, 'cutouts', c) for m, c in zip(ds.all_measurements, ds.cutouts)]
                ds.measurements = [m for m in ds.all_measurements if m.passes()]
                [m.associate_object(session) for m in ds.measurements]  # create or find an object for each measurement
                # no need to save list because Measurements is not a FileOnDiskMixin!
            else:  # cannot find measurements on cache
                ds = p.measurer.run(ds)
                Measurements.copy_list_to_cache(ds.all_measurements, cache_dir, cache_name)  # must provide filepath!

            ds.save_and_commit(session=session)

            return ds

    return make_datastore<|MERGE_RESOLUTION|>--- conflicted
+++ resolved
@@ -345,13 +345,8 @@
                     ds.image.save(verify_md5=False)
 
             if ds.image is None:  # make the preprocessed image
-<<<<<<< HEAD
-                _logger.debug('making preprocessed image. ')
+                SCLogger.debug('making preprocessed image. ')
                 ds = p.preprocessor.run(ds)
-=======
-                SCLogger.debug('making preprocessed image. ')
-                ds = preprocessor.run(ds)
->>>>>>> 6342f78e
                 ds.image.provenance.is_testing = True
                 if bad_pixel_map is not None:
                     ds.image.flags |= bad_pixel_map
@@ -460,13 +455,8 @@
                     ds.psf.save(verify_md5=False, overwrite=True)
 
             if ds.sources is None or ds.psf is None:  # make the source list from the regular image
-<<<<<<< HEAD
-                _logger.debug('extracting sources. ')
+                SCLogger.debug('extracting sources. ')
                 ds = p.extractor.run(ds)
-=======
-                SCLogger.debug('extracting sources. ')
-                ds = extractor.run(ds)
->>>>>>> 6342f78e
                 ds.sources.save()
                 ds.sources.copy_to_cache(cache_dir)
                 ds.psf.save(overwrite=True)
@@ -512,13 +502,8 @@
                     ds.wcs.sources = ds.sources
 
             if ds.wcs is None:  # make the WCS
-<<<<<<< HEAD
-                _logger.debug('Running astrometric calibration')
+                SCLogger.debug('Running astrometric calibration')
                 ds = p.astro_cal.run(ds)
-=======
-                SCLogger.debug('Running astrometric calibration')
-                ds = astrometor.run(ds)
->>>>>>> 6342f78e
                 if cache_dir is not None and cache_base_name is not None:
                     # must provide a name because this one isn't a FileOnDiskMixin
                     output_path = ds.wcs.copy_to_cache(cache_dir, cache_name)
@@ -563,13 +548,8 @@
                     ds.zp.sources = ds.sources
 
             if ds.zp is None:  # make the zero point
-<<<<<<< HEAD
-                _logger.debug('Running photometric calibration')
+                SCLogger.debug('Running photometric calibration')
                 ds = p.photo_cal.run(ds)
-=======
-                SCLogger.debug('Running photometric calibration')
-                ds = photometor.run(ds)
->>>>>>> 6342f78e
                 if cache_dir is not None and cache_base_name is not None:
                     output_path = ds.zp.copy_to_cache(cache_dir, cache_name)
                     if output_path != cache_path:
@@ -671,7 +651,7 @@
                             os.path.isfile(os.path.join(cache_dir, cache_name_ref)) and
                             os.path.isfile(os.path.join(cache_dir, cache_name_new))
                     ):
-                        _logger.debug('loading aligned reference image from cache. ')
+                        SCLogger.debug('loading aligned reference image from cache. ')
                         image_aligned_ref = Image.copy_from_cache(cache_dir, cache_name)
                         image_aligned_ref.provenance = prov_aligned_ref
                         image_aligned_ref.info['original_image_id'] = ds.ref_image_id
@@ -679,7 +659,7 @@
                         image_aligned_ref.save(verify_md5=False, no_archive=True)
                         # TODO: should we also load the aligned image's sources, PSF, and ZP?
 
-                        _logger.debug('loading aligned new image from cache. ')
+                        SCLogger.debug('loading aligned new image from cache. ')
                         image_aligned_new = Image.copy_from_cache(cache_dir, cache_name)
                         image_aligned_new.provenance = prov_aligned_new
                         image_aligned_new.info['original_image_id'] = ds.image_id
