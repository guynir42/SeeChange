--- conflicted
+++ resolved
@@ -212,13 +212,5 @@
         for image in images:
             image = image.recursive_merge(session)
             image.exposure.delete_from_disk_and_database(session=session, commit=False)
-<<<<<<< HEAD
             image.delete_from_disk_and_database(session=session, commit=False, remove_downstream_data=True)
-        session.commit()
-
-
-=======
-            image.sources.delete_from_disk_and_database(session=session, commit=False)
-            image.delete_from_disk_and_database(session=session, commit=False)
-        session.commit()
->>>>>>> 3b2d5f35
+        session.commit()