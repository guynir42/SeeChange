--- conflicted
+++ resolved
@@ -15,7 +15,6 @@
 from models.provenance import Provenance
 from models.exposure import Exposure
 from models.image import Image
-<<<<<<< HEAD
 from models.source_list import SourceList
 from models.psf import PSF
 from models.world_coordinates import WorldCoordinates
@@ -23,10 +22,6 @@
 from models.reference import Reference
 
 from pipeline.coaddition import CoaddPipeline
-=======
-from models.psf import PSF
-from models.zero_point import ZeroPoint
->>>>>>> 1ec3d43e
 
 from util.retrydownload import retry_download
 
@@ -270,11 +265,8 @@
             output_images[-1].zp = ZeroPoint.copy_from_cache(cache_dir, filename + '.zp')
     else:  # no cache available
         ptf_reference_images = request.getfixturevalue('ptf_reference_images')
-<<<<<<< HEAD
+
         images_to_align = ptf_reference_images
-=======
-        images_to_align = ptf_reference_images[:9]  # speed things up using fewer images
->>>>>>> 1ec3d43e
         prov = Provenance(
             code_version=code_version,
             parameters={'alignment': {'method': 'swarp', 'to_index': 'last'}, 'test_parameter': 'test_value'},
@@ -282,15 +274,9 @@
             process='coaddition',
             is_testing=True,
         )
-<<<<<<< HEAD
         new_image = Image.from_images(images_to_align, index=-1)
         new_image.provenance = prov
         new_image.provenance_id = prov.id
-=======
-        prov.update_id()
-        new_image = Image.from_images(images_to_align, index=-1)
-        new_image.provenance = prov
->>>>>>> 1ec3d43e
         new_image.provenance.upstreams = new_image.get_upstream_provenances()
 
         filenames = []
@@ -324,7 +310,6 @@
                 image = session.merge(image)
                 image.exposure.delete_from_disk_and_database(commit=False, session=session)
                 image.delete_from_disk_and_database(commit=False, session=session, remove_downstream_data=True)
-<<<<<<< HEAD
             session.commit()
 
 
@@ -428,7 +413,3 @@
         session.commit()
         ref_in_db = session.scalars(sa.select(Reference).where(Reference.id == ref.id)).first()
         assert ref_in_db is None  # should have been deleted by cascade when image is deleted
-
-=======
-            session.commit()
->>>>>>> 1ec3d43e
