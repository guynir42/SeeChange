import pytest
import uuid

from astropy.io import fits

import numpy as np
from numpy.fft import fft2, ifft2, fftshift

from models.image import Image
from models.source_list import SourceList
from models.psf import PSF
from models.world_coordinates import WorldCoordinates
from models.zero_point import ZeroPoint

from improc.simulator import Simulator
from improc.tools import sigma_clipping

from pipeline.coaddition import Coadder, CoaddPipeline
from pipeline.detection import Detector
from pipeline.astro_cal import AstroCalibrator
from pipeline.photo_cal import PhotCalibrator


def estimate_psf_width(data, sz=15, upsampling=25):
    """Extract a bright star and estimate its FWHM.

    This is a very rough-and-dirty method used only for testing.

    Assumes the data array has NaNs at all masked pixel locations.

    Parameters
    ----------
    data: ndarray
        The image data.
    sz: int
        The size of the box to extract around the star.
        Default is 15.
    upsampling: int
        The factor by which to up-sample the PSF.
        Default is 25.

    Returns
    -------
    float
        The estimated FWHM.
    """
    data = data.copy()
    # add a nan border, so we can get a PSF not from the edge
    data[0:sz, :] = np.nan
    data[-sz:, :] = np.nan
    data[:, 0:sz] = np.nan
    data[:, -sz:] = np.nan

    psf = extract_psf_surrogate(data, sz=sz, upsampling=upsampling)
    flux = []
    area = []
    radii = np.array(range(1, psf.shape[0], 2))
    x, y = np.meshgrid(np.arange(psf.shape[0]), np.arange(psf.shape[1]))
    rmap = np.sqrt((x - psf.shape[0] // 2) ** 2 + (y - psf.shape[1] // 2) ** 2)

    for r in radii:
        mask = (rmap <= r + 1) & (rmap > r - 1)
        area.append(np.sum(mask))
        flux.append(np.sum(psf[mask]))

    flux = np.array(flux)
    area = np.array(area, dtype=float)
    area[area == 0] = np.nan
    flux_n = flux / area  # normalize by the area of the annulus

    # go over the flux difference curve and find where it drops below half the peak flux:
    peak = np.nanmax(flux_n)
    idx = np.where(flux_n <= peak / 2)[0][0]

    fwhm = radii[idx] * 2 / upsampling

    return fwhm


def extract_psf_surrogate(data, sz=15, upsampling=25):
    """Extract a rough estimate for the PSF from the brightest (non-flagged) star in the image.

    This is a very rough-and-dirty method used only for testing.

    Assumes the data array has NaNs at all masked pixel locations.

    Parameters
    ----------
    data: ndarray
        The image data.
    sz: int
        The size of the box to extract around the star.
        Default is 15.
    upsampling: int
        The factor by which to up-sample the PSF.
        Default is 25.

    Returns
    -------
    ndarray
        The PSF surrogate.
    """
    # find the brightest star in the image:
    y, x = np.unravel_index(np.nanargmax(data), data.shape)
    data[np.isnan(data)] = 0

    # extract a 21x21 pixel box around the star:
    edge_x1 = max(0, x - sz)
    edge_x2 = min(data.shape[1], x + sz)
    edge_y1 = max(0, y - sz)
    edge_y2 = min(data.shape[0], y + sz)

    psf = data[edge_y1:edge_y2, edge_x1:edge_x2]

    # up-sample the PSF by the given factor:
    psf = ifft2(fftshift(np.pad(fftshift(fft2(psf)), sz*upsampling))).real
    if np.sum(psf) == 0:
        raise RuntimeError("PSF is all zeros")
    psf /= np.sum(np.abs(psf))

    if all(np.isnan(psf.flatten())):
        raise RuntimeError("PSF is all NaNs")

    # roll the psf so the max is at the center of the image:
    y, x = np.unravel_index(np.nanargmax(psf), psf.shape)
    psf = np.roll(psf, psf.shape[0] // 2 - y, axis=0)
    psf = np.roll(psf, psf.shape[1] // 2 - x, axis=1)

    return psf


@pytest.mark.flaky(max_runs=3)
def test_zogy_simulation(coadder, blocking_plots):
    num_images = 10
    sim = Simulator(
        image_size_x=256,  # make smaller images to make the test faster
        star_number=100,  # the smaller images require a smaller number of stars to avoid crowding
        seeing_mean=5.0,
        seeing_std=1.0,
        seeing_minimum=0.5,
        gain_std=0,  # leave the gain at 1.0
        read_noise=1,
        optic_psf_pars={'sigma': 0.1},  # make the optical PSF much smaller than the seeing
    )
    images = []
    weights = []
    flags = []
    truths = []
    psfs = []
    fwhms = []
    zps = []
    bkg_means = []
    bkg_stds = []
    for i in range(num_images):
        sim.make_image(new_sky=True, new_stars=False)
        images.append(sim.apply_bias_correction(sim.image))
        weights.append(np.ones_like(sim.image, dtype=float))
        flags.append(np.zeros_like(sim.image, dtype=np.int16))
        flags[-1][100, 100] = 1  # just to see what happens to a flagged pixel
        truths.append(sim.truth)
        psfs.append(sim.truth.psf_downsampled)
        fwhms.append(sim.truth.atmos_psf_fwhm)
        zps.append(sim.truth.transmission_instance)
        bkg_means.append(sim.truth.background_instance)
        bkg_stds.append(np.sqrt(sim.truth.background_instance + sim.truth.read_noise ** 2))

    # figure out the width of the PSFs in the original images:
    fwhms_est = []
    for im, fl in zip(images, flags):
        im = im.copy()
        im[fl > 0] = np.nan
        fwhms_est.append(estimate_psf_width(im))

    # check that fwhm estimator is ballpark correct:
    fwhms = np.array(fwhms)
    fwhms_est = np.array(fwhms_est)
    fwhms_est2 = np.sqrt(fwhms_est ** 2 - 1.5)  # add the pixelization width
    deltas = np.abs((fwhms - fwhms_est2) / fwhms)
    # print(
    #     f'max(deltas) = {np.max(deltas) * 100:.1f}%, '
    #     f'mean(deltas) = {np.mean(deltas) * 100:.1f}%, '
    #     f'std(deltas)= {np.std(deltas) * 100 :.1f}% '
    # )
    assert np.all(deltas < 0.3)  # the estimator should be within 30% of the truth

    # now that we know the estimator is good, lets check the coadded images vs. the originals:
    outim, outwt, outfl, outpsf, score = coadder._coadd_zogy(  # calculate the ZOGY coadd
        images,
        weights,
        flags,
        psfs,
        fwhms,
        zps,
        bkg_means,
        bkg_stds,
    )

    assert outim.shape == (256, 256)
    assert outwt.shape == (256, 256)
    assert outfl.shape == (256, 256)

    assert np.sum(outfl) > 1  # there should be more than one flagged pixel (PSF splash)
    assert np.sum(outfl) < 200  # there should be fewer than 200 flagged pixels

    zogy_im_nans = outim.copy()
    zogy_im_nans[outfl > 0] = np.nan
    zogy_fwhm = estimate_psf_width(zogy_im_nans)

    assert zogy_fwhm < np.quantile(fwhms_est, 0.75)  # the ZOGY PSF should be narrower than most original PSFs

    mu, sigma = sigma_clipping(outim)
    assert abs(mu) == pytest.approx(0, abs=0.5)  # the coadd should be centered on zero
    assert sigma == pytest.approx(1.0, abs=0.1)  # the coadd should have a background rms of about 1

    if blocking_plots:
        import matplotlib.pyplot as plt

        mx = max(np.max(fwhms), np.max(fwhms_est))
        plt.plot(fwhms, fwhms_est, 'b.', label='FWHM estimate')
        plt.plot(fwhms, np.sqrt(fwhms_est ** 2 - 1.5), 'r.', label='pixelization corrected')
        plt.plot([0, mx], [0, mx], 'k--')
        plt.xlabel('FWHM truth [pixels]')
        plt.ylabel('FWHM estimate [pixels]')
        plt.legend()
        plt.show(block=True)

        fig, ax = plt.subplots(2, 2)
        ax[0, 0].imshow(images[0], vmin=0, vmax=100)
        ax[0, 0].set_title('original 0')
        ax[0, 1].imshow(images[1], vmin=0, vmax=100)
        ax[0, 1].set_title('original 1')

        ax[1, 0].imshow(outim)
        ax[1, 0].set_title('coadded')

        ax[1, 1].imshow(score)
        ax[1, 1].set_title('score')

        plt.show(block=True)


def test_zogy_vs_naive(ptf_aligned_images, coadder):
    assert all([im.psf is not None for im in ptf_aligned_images])
    assert all([im.zp is not None for im in ptf_aligned_images])

    naive_im, naive_wt, naive_fl = coadder._coadd_naive(ptf_aligned_images)

    zogy_im, zogy_wt, zogy_fl, zogy_psf, zogy_score = coadder._coadd_zogy(ptf_aligned_images)

    assert naive_im.shape == zogy_im.shape

    # ZOGY must dilate the bad pixels to account for PSF match-filtering:
    assert np.sum(naive_fl == 1) < np.sum(zogy_fl == 1)  # more bad pixels
    assert np.sum(naive_fl == 0) > np.sum(zogy_fl == 0)  # less good pixels

    mu, sigma = sigma_clipping(zogy_im)
    assert abs(mu) == pytest.approx(0, abs=0.5)  # the coadd should be centered on zero
    assert sigma == pytest.approx(1.0, abs=0.2)  # the coadd should have a background rms of about 1

    # get the FWHM estimate for the regular images and for the coadd
    fwhms = []
    for im in ptf_aligned_images:
        im_nan = im.data.copy()
        im_nan[im.flags > 0] = np.nan
        fwhms.append(estimate_psf_width(im_nan))

    fwhms = np.array(fwhms)

    zogy_im_nans = zogy_im.copy()
    zogy_im_nans[zogy_fl > 0] = np.nan
    zogy_fwhm = estimate_psf_width(zogy_im_nans)
    naive_im_nans = naive_im.copy()
    naive_im_nans[naive_fl > 0] = np.nan
    naive_fwhm = estimate_psf_width(naive_im_nans)

    assert all(zogy_fwhm <= fwhms)  # the ZOGY PSF should be narrower than original PSFs
    assert zogy_fwhm < naive_fwhm


def test_coaddition_run(coadder, ptf_reference_images, ptf_aligned_images):
    # first make sure the "naive" coadd method works
    coadder.pars.test_parameter = uuid.uuid4().hex
    coadder.pars.method = 'naive'

    ref_image = coadder.run(ptf_reference_images, ptf_aligned_images)
    ref_image.provenance.is_testing = True

    # now check that ZOGY works and verify the output
    coadder.pars.test_parameter = uuid.uuid4().hex
    coadder.pars.method = 'zogy'

    ref_image = coadder.run(ptf_reference_images, ptf_aligned_images)
    ref_image.provenance.is_testing = True

    assert isinstance(ref_image, Image)
    assert ref_image.filepath is None
    assert ref_image.type == 'ComSci'
    assert ref_image.provenance.id != ptf_reference_images[0].provenance.id
    assert ref_image.instrument == 'PTF'
    assert ref_image.telescope == 'P48'
    assert ref_image.filter == 'R'
    assert ref_image.section_id == '11'

    assert isinstance(ref_image.header, dict)
    assert isinstance(ref_image.raw_header, fits.Header)

    # check a random value from the header, should have been taken from the last image
    assert ref_image.raw_header['TELDEC'] == ptf_reference_images[-1].raw_header['TELDEC']
    # the coordinates have also been grabbed from the last image
    assert ref_image.ra == ptf_reference_images[-1].ra
    assert ref_image.dec == ptf_reference_images[-1].dec
    assert ref_image.ra_corner_00 == ptf_reference_images[-1].ra_corner_00  # check one of the corners

    assert ref_image.start_mjd == min([im.start_mjd for im in ptf_reference_images])
    assert ref_image.end_mjd == max([im.end_mjd for im in ptf_reference_images])
    assert ref_image.exp_time == sum([im.exp_time for im in ptf_reference_images])

    assert ref_image.is_coadd
    assert not ref_image.is_sub
    assert ref_image.exposure_id is None
    assert ref_image.exposure is None

    assert ref_image.upstream_images == ptf_reference_images
    assert ref_image.ref_image_index == len(ptf_reference_images) - 1
    assert ref_image.new_image_index is None

    assert ref_image.data is not None
    assert ref_image.data.shape == ptf_reference_images[0].data.shape
    assert ref_image.weight is not None
    assert ref_image.weight.shape == ref_image.data.shape
    assert ref_image.flags is not None
    assert ref_image.flags.shape == ref_image.data.shape
    assert ref_image.zogy_psf is not None
    assert ref_image.zogy_score is not None
    assert ref_image.zogy_score.shape == ref_image.data.shape


def test_coaddition_pipeline_inputs(ptf_reference_images):
    pipe = CoaddPipeline()
    assert pipe.pars.date_range == 7
    assert isinstance(pipe.coadder, Coadder)
    assert pipe.coadder.pars.method == 'zogy'
    assert isinstance(pipe.extractor, Detector)
    assert pipe.extractor.pars.threshold == 3.0
    assert isinstance(pipe.astro_cal, AstroCalibrator)
    assert pipe.astro_cal.pars.max_catalog_mag == [22.0]
    assert isinstance(pipe.photo_cal, PhotCalibrator)
    assert pipe.photo_cal.pars.max_catalog_mag == [22.0]

    # make a new pipeline with modified parameters
    pipe = CoaddPipeline(pipeline={'date_range': 5}, coaddition={'method': 'naive'})
    assert pipe.pars.date_range == 5
    assert isinstance(pipe.coadder, Coadder)
    assert pipe.coadder.pars.method == 'naive'

    # now modify it after initialization:
    pipe.coadder.pars.method = 'zogy'
    assert pipe.coadder.pars.method == 'zogy'

    # now run the pipeline:
    pipe.parse_inputs(ptf_reference_images)
    assert pipe.images == ptf_reference_images

    # make sure you can grab these using the target and other parameters:
    pipe.parse_inputs(
        target="100014",
        instrument="PTF",
        filter="R",
        section_id="11",
        provenance_ids='5F5TAUCJJEXKX6I5H4CJ',
    )

    # without giving a start/end time, all these images will not be selected!
    assert len(pipe.images) == 0

    # try with a time too far in the past
    pipe.parse_inputs(
        target="100014",
        instrument="PTF",
        filter="R",
        section_id="11",
        provenance_ids='5F5TAUCJJEXKX6I5H4CJ',
        start_time='2000-01-01',
        end_time='2007-01-01',
    )
    assert len(pipe.images) == 0

    # without an end_time, should use "now" so it would include the images
    pipe.parse_inputs(
        target="100014",
        instrument="PTF",
        filter="R",
        section_id="11",
        provenance_ids='5F5TAUCJJEXKX6I5H4CJ',
        start_time='2000-01-01',
    )
    im_ids = set([im.id for im in pipe.images])
    ptf_im_ids = set([im.id for im in ptf_reference_images])
    assert ptf_im_ids == im_ids

    ptf_ras = [im.ra for im in ptf_reference_images]
    ptf_decs = [im.dec for im in ptf_reference_images]
    center_ra = np.mean(ptf_ras)
    center_dec = np.mean(ptf_decs)

    # make sure we can grab these images using coordinates as well:
    pipe.parse_inputs(
        target=None,
        ra=center_ra,
        dec=center_dec,
        instrument="PTF",
        filter="R",
        section_id="11",
        provenance_ids='5F5TAUCJJEXKX6I5H4CJ',
        start_time='2000-01-01',
    )

    im_ids = set([im.id for im in pipe.images])
    ptf_im_ids = set([im.id for im in ptf_reference_images])
    assert ptf_im_ids == im_ids


def test_coaddition_pipeline_outputs(ptf_reference_images, ptf_aligned_images):
<<<<<<< HEAD

    try:
        pipe = CoaddPipeline()
        coadd_image = pipe.run(ptf_reference_images, ptf_aligned_images)

        # check that the second list input was ingested
        assert pipe.aligned_images == ptf_aligned_images

        assert isinstance(coadd_image, Image)
        assert coadd_image.filepath is None
        assert coadd_image.type == 'ComSci'
        assert coadd_image.provenance.id != ptf_reference_images[0].provenance.id
        assert coadd_image.instrument == 'PTF'
        assert coadd_image.telescope == 'P48'
        assert coadd_image.filter == 'R'
        assert coadd_image.section_id == '11'
        assert coadd_image.start_mjd == min([im.start_mjd for im in ptf_reference_images])
        assert coadd_image.end_mjd == max([im.end_mjd for im in ptf_reference_images])
        assert coadd_image.provenance_id is not None
        assert coadd_image.aligned_images == ptf_aligned_images  # use the same images from the input to pipeline

        # check that all output products are there
        assert isinstance(coadd_image.sources, SourceList)
        assert isinstance(coadd_image.psf, PSF)
        assert isinstance(coadd_image.wcs, WorldCoordinates)
        assert isinstance(coadd_image.zp, ZeroPoint)

        # check that the ZOGY PSF width is similar to the PSFex result
        assert np.max(coadd_image.zogy_psf) == pytest.approx(np.max(coadd_image.psf.get_clip()), abs=0.01)
        zogy_fwhm = estimate_psf_width(coadd_image.zogy_psf)
        psfex_fwhm = estimate_psf_width(np.pad(coadd_image.psf.get_clip(), 20))  # pad so extract_psf_surrogate works
        assert zogy_fwhm == pytest.approx(psfex_fwhm, rel=0.1)

        # check that the S/N is consistent with a coadd
        flux_zp = [10 ** (0.4 * im.zp.zp) for im in ptf_reference_images]  # flux in ADU of a magnitude 0 star
        bkgs = [im.bkg_rms_estimate for im in ptf_reference_images]
        snrs = np.array(flux_zp) / np.array(bkgs)
        mean_snr = np.mean(snrs)

        flux_zp_zogy = 10 ** (0.4 * coadd_image.zp.zp)
        _, bkg_zogy = sigma_clipping(coadd_image.data)
        snr_zogy = flux_zp_zogy / bkg_zogy

        # zogy background noise is normalized by construction
        assert bkg_zogy == pytest.approx(1.0, abs=0.1)

        # S/N should be sqrt(N) better
        assert snr_zogy == pytest.approx(mean_snr * np.sqrt(len(ptf_reference_images)), rel=0.1)

    finally:
        if 'coadd_image' in locals():
            coadd_image.delete_from_disk_and_database(commit=True, remove_downstream_data=True)
=======
    pipe = CoaddPipeline()
    coadd_image = pipe.run(ptf_reference_images, ptf_aligned_images)

    # check that the second list input was ingested
    assert pipe.aligned_images == ptf_aligned_images

    assert isinstance(coadd_image, Image)
    assert coadd_image.filepath is None
    assert coadd_image.type == 'ComSci'
    assert coadd_image.provenance.id != ptf_reference_images[0].provenance.id
    assert coadd_image.instrument == 'PTF'
    assert coadd_image.telescope == 'P48'
    assert coadd_image.filter == 'R'
    assert coadd_image.section_id == '11'
    assert coadd_image.start_mjd == min([im.start_mjd for im in ptf_reference_images])
    assert coadd_image.end_mjd == max([im.end_mjd for im in ptf_reference_images])
    assert coadd_image.provenance_id is not None
    assert coadd_image.aligned_images == ptf_aligned_images  # use the same images from the input to pipeline

    # check that all output products are there
    assert isinstance(coadd_image.sources, SourceList)
    assert isinstance(coadd_image.psf, PSF)
    assert isinstance(coadd_image.wcs, WorldCoordinates)
    assert isinstance(coadd_image.zp, ZeroPoint)

    # check that the ZOGY PSF width is similar to the PSFex result
    assert np.max(coadd_image.zogy_psf) == pytest.approx(np.max(coadd_image.psf.get_clip()), abs=0.01)
    zogy_fwhm = estimate_psf_width(coadd_image.zogy_psf)
    psfex_fwhm = estimate_psf_width(np.pad(coadd_image.psf.get_clip(), 20))  # pad so extract_psf_surrogate works
    assert zogy_fwhm == pytest.approx(psfex_fwhm, rel=0.1)

    # check that the S/N is consistent with a coadd
    flux_zp = [10 ** (0.4 * im.zp.zp) for im in ptf_reference_images]  # flux in ADU of a magnitude 0 star
    bkgs = [im.bkg_rms_estimate for im in ptf_reference_images]
    snrs = np.array(flux_zp) / np.array(bkgs)
    mean_snr = np.mean(snrs)

    flux_zp_zogy = 10 ** (0.4 * coadd_image.zp.zp)
    _, bkg_zogy = sigma_clipping(coadd_image.data)
    snr_zogy = flux_zp_zogy / bkg_zogy

    # zogy background noise is normalized by construction
    assert bkg_zogy == pytest.approx(1.0, abs=0.1)

    # S/N should be sqrt(N) better
    assert snr_zogy == pytest.approx(mean_snr * np.sqrt(len(ptf_reference_images)), rel=0.1)
>>>>>>> 1b6feba0


def test_coadded_reference(ptf_ref):
    ref_image = ptf_ref.image
    assert isinstance(ref_image, Image)
    assert ref_image.filepath is not None
    assert ref_image.type == 'ComSci'
    assert isinstance(ref_image.sources, SourceList)
    assert isinstance(ref_image.psf, PSF)
    assert isinstance(ref_image.wcs, WorldCoordinates)
    assert isinstance(ref_image.zp, ZeroPoint)

    assert ptf_ref.target == ref_image.target
    assert ptf_ref.filter == ref_image.filter
    assert ptf_ref.section_id == ref_image.section_id

    assert ptf_ref.validity_start is None
    assert ptf_ref.validity_end is None

    assert ptf_ref.provenance.upstreams[0].id == ref_image.provenance_id
    assert ptf_ref.provenance.process == 'reference'

    assert ptf_ref.provenance.parameters['test_parameter'] == 'test_value'
<|MERGE_RESOLUTION|>--- conflicted
+++ resolved
@@ -421,8 +421,6 @@
 
 
 def test_coaddition_pipeline_outputs(ptf_reference_images, ptf_aligned_images):
-<<<<<<< HEAD
-
     try:
         pipe = CoaddPipeline()
         coadd_image = pipe.run(ptf_reference_images, ptf_aligned_images)
@@ -474,54 +472,6 @@
     finally:
         if 'coadd_image' in locals():
             coadd_image.delete_from_disk_and_database(commit=True, remove_downstream_data=True)
-=======
-    pipe = CoaddPipeline()
-    coadd_image = pipe.run(ptf_reference_images, ptf_aligned_images)
-
-    # check that the second list input was ingested
-    assert pipe.aligned_images == ptf_aligned_images
-
-    assert isinstance(coadd_image, Image)
-    assert coadd_image.filepath is None
-    assert coadd_image.type == 'ComSci'
-    assert coadd_image.provenance.id != ptf_reference_images[0].provenance.id
-    assert coadd_image.instrument == 'PTF'
-    assert coadd_image.telescope == 'P48'
-    assert coadd_image.filter == 'R'
-    assert coadd_image.section_id == '11'
-    assert coadd_image.start_mjd == min([im.start_mjd for im in ptf_reference_images])
-    assert coadd_image.end_mjd == max([im.end_mjd for im in ptf_reference_images])
-    assert coadd_image.provenance_id is not None
-    assert coadd_image.aligned_images == ptf_aligned_images  # use the same images from the input to pipeline
-
-    # check that all output products are there
-    assert isinstance(coadd_image.sources, SourceList)
-    assert isinstance(coadd_image.psf, PSF)
-    assert isinstance(coadd_image.wcs, WorldCoordinates)
-    assert isinstance(coadd_image.zp, ZeroPoint)
-
-    # check that the ZOGY PSF width is similar to the PSFex result
-    assert np.max(coadd_image.zogy_psf) == pytest.approx(np.max(coadd_image.psf.get_clip()), abs=0.01)
-    zogy_fwhm = estimate_psf_width(coadd_image.zogy_psf)
-    psfex_fwhm = estimate_psf_width(np.pad(coadd_image.psf.get_clip(), 20))  # pad so extract_psf_surrogate works
-    assert zogy_fwhm == pytest.approx(psfex_fwhm, rel=0.1)
-
-    # check that the S/N is consistent with a coadd
-    flux_zp = [10 ** (0.4 * im.zp.zp) for im in ptf_reference_images]  # flux in ADU of a magnitude 0 star
-    bkgs = [im.bkg_rms_estimate for im in ptf_reference_images]
-    snrs = np.array(flux_zp) / np.array(bkgs)
-    mean_snr = np.mean(snrs)
-
-    flux_zp_zogy = 10 ** (0.4 * coadd_image.zp.zp)
-    _, bkg_zogy = sigma_clipping(coadd_image.data)
-    snr_zogy = flux_zp_zogy / bkg_zogy
-
-    # zogy background noise is normalized by construction
-    assert bkg_zogy == pytest.approx(1.0, abs=0.1)
-
-    # S/N should be sqrt(N) better
-    assert snr_zogy == pytest.approx(mean_snr * np.sqrt(len(ptf_reference_images)), rel=0.1)
->>>>>>> 1b6feba0
 
 
 def test_coadded_reference(ptf_ref):
