--- conflicted
+++ resolved
@@ -19,19 +19,11 @@
 
         # Check a couple of spots on the image
         # First, around a star:
-<<<<<<< HEAD
-        assert ds.image.data[ 2223:2237, 545:559 ].sum() == pytest.approx( 58014.1, abs=1 )
-        assert warped.data[ 2223:2237, 545:559 ].sum() == pytest.approx( 22597.9, abs=1 )
-        # And a blank spot
-        assert ds.image.data[ 2243:2257, 575:589 ].sum() == pytest.approx( 35298.6, abs=1 )    # sky not subtracted
-        assert warped.data[ 2243:2257, 575:589 ].sum() == pytest.approx( 971.7, abs=1 )
-=======
         assert ds.image.data[ 2223:2237, 545:559 ].sum() == pytest.approx( 58014.1, rel=0.01 )
         assert warped.data[ 2223:2237, 545:559 ].sum() == pytest.approx( 22597.9, rel=0.01 )
         # And a blank spot
         assert ds.image.data[ 2243:2257, 575:589 ].sum() == pytest.approx( 35298.6, rel=0.01 )    # sky not subtracted
         assert warped.data[ 2243:2257, 575:589 ].sum() == pytest.approx( 971.7, rel=0.01 )
->>>>>>> 13418849
 
         # Make sure the warped image WCS is about right.  We don't
         # expect it to be exactly identical, but it should be very
