import warnings

import pytest
import random
import re

import numpy as np
import astropy.wcs

import sqlalchemy as sa

from models.base import SmartSession
from models.provenance import Provenance
from models.image import Image

from models.enums_and_bitflags import string_to_bitflag, flag_image_bits_inverse
from improc.alignment import ImageAligner


def test_warp_decam( decam_datastore, decam_reference ):
    ds = decam_datastore

    try:
        ds.get_reference()
        aligner = ImageAligner()
        warped = aligner.run( ds.reference.image, ds.image )
        warped.filepath = f'warp_test_{"".join(random.choices("abcdefghijklmnopqrstuvwxyz",k=10))}'

        assert warped.data.shape == ds.image.data.shape

        oob_bitflag = string_to_bitflag( 'out of bounds', flag_image_bits_inverse)
        badpixel_bitflag = string_to_bitflag( 'bad pixel', flag_image_bits_inverse)
        assert (warped.flags == oob_bitflag).sum() > (warped.flags == badpixel_bitflag).sum()

        # Check a couple of spots on the image
        # First, around a star:
        assert ds.image.data[ 2223:2237, 545:559 ].sum() == pytest.approx( 58014.1, rel=0.01 )
        assert warped.data[ 2223:2237, 545:559 ].sum() == pytest.approx( 21602.75, rel=0.01 )

        # And a blank spot (here we can do some statistics instead of hard coded values)
        num_pix = ds.image.data[2243:2257, 575:589].size
        bg_mean = num_pix * ds.image.bg.value
        bg_noise = np.sqrt(num_pix) * ds.image.bg.noise
        assert abs(ds.image.data[ 2243:2257, 575:589 ].sum() - bg_mean) < bg_noise

        bg_mean = 0  # assume the warped image is background subtracted
        bg_noise = np.sqrt(num_pix) * ds.ref_image.bg.noise
        assert abs(warped.data[ 2243:2257, 575:589 ].sum() - bg_mean) < bg_noise

        # Make sure the warped image WCS is about right.  We don't
        # expect it to be exactly identical, but it should be very
        # close.
        imwcs = ds.wcs.wcs
        warpwcs = astropy.wcs.WCS( warped.header )
        x = [ 256, 1791, 256, 1791, 1024 ]
        y = [ 256, 256, 3839, 3839, 2048 ]
        imsc = imwcs.pixel_to_world( x, y )
        warpsc = warpwcs.pixel_to_world( x, y )
        assert all( [ i.ra.deg == pytest.approx(w.ra.deg, abs=0.1/3600.) for i, w in zip( imsc, warpsc ) ] )
        assert all( [ i.dec.deg == pytest.approx(w.dec.deg, abs=0.1/3600.) for i, w in zip( imsc, warpsc ) ] )

    finally:
        if 'warped' in locals():
            warped.delete_from_disk_and_database()


def test_alignment_in_image( ptf_reference_images, code_version ):
    try:  # cleanup at the end
        # ptf_reference_images = ptf_reference_images[:4]  # speed things up using fewer images
        prov = Provenance(
            code_version=code_version,
            parameters={'alignment': {'method': 'swarp', 'to_index': 'last'}, 'test_parameter': 'test_value'},
            upstreams=[],
            process='coaddition',
            is_testing=True,
        )
        if prov.parameters['alignment']['to_index'] == 'last':
            index = -1
        elif prov.parameters['alignment']['to_index'] == 'first':
            index = 0
        else:
            raise ValueError(f"Unknown alignment reference index: {prov.parameters['alignment']['to_index']}")

        new_image = Image.from_images(ptf_reference_images, index=index)
        new_image.provenance = prov
        new_image.provenance.upstreams = new_image.get_upstream_provenances()
        new_image.data = np.sum([image.data for image in new_image.aligned_images], axis=0)
        new_image.save()

        # check that the filename is correct
        # e.g.: /path/to/data/PTF_<YYYYMMDD>_<HHMMSS>_<sec_ID>_<filt>_ComSci_<prov hash>_u-<coadd hash>.image.fits
        match = re.match(r'/.*/.*_\d{8}_\d{6}_.*_.*_ComSci_.{6}_u-.{6}\.image\.fits', new_image.get_fullpath()[0])
        assert match is not None

        aligned = new_image.aligned_images
        assert new_image.upstream_images == ptf_reference_images
        assert len(aligned) == len(ptf_reference_images)
<<<<<<< HEAD
        assert np.array_equal(aligned[index].data, ptf_reference_images[index].data_bg)
=======
        assert np.array_equal(aligned[index].data, ptf_reference_images[index].data_bgsub)
>>>>>>> 8b4a87c8
        ref = ptf_reference_images[index]

        # check that images are aligned properly
        for image in new_image.aligned_images:
            check_aligned(image, ref)

        # check that unaligned images do not pass the check
        for image in new_image.upstream_images:
            if image == ref:
                continue
            with pytest.raises(AssertionError):
                check_aligned(image, ref)

        # add new image to database
        with SmartSession() as session:
            new_image = session.merge(new_image)
            session.commit()

        # should be able to recreate aligned images from scratch
        with SmartSession() as session:
            loaded_image = session.scalars(sa.select(Image).where(Image.id == new_image.id)).first()
            assert loaded_image is not None
            assert len(loaded_image.aligned_images) == len(ptf_reference_images)
<<<<<<< HEAD
            assert np.array_equal(loaded_image.aligned_images[-1].data, ptf_reference_images[-1].data_bg)
=======
            assert np.array_equal(loaded_image.aligned_images[-1].data, ptf_reference_images[-1].data_bgsub)
>>>>>>> 8b4a87c8

            # check that images are aligned properly
            for image in loaded_image.aligned_images:
                check_aligned(image, ref)

    finally:
        ImageAligner.cleanup_temp_images()
        for im in new_image.aligned_images:
            im.delete_from_disk_and_database()
        new_image.delete_from_disk_and_database(remove_downstreams=True)


def check_aligned(image1, image2):
    d1 = image1.data.copy()
    d1[image1.flags > 0] = np.nan
    d2 = image2.data.copy()
    d2[image2.flags > 0] = np.nan
    with warnings.catch_warnings():
        warnings.filterwarnings("ignore", message=r'.*All-NaN slice encountered.*')
        row_func1 = np.nansum(d1 - np.nanmedian(d1, axis=1, keepdims=True), axis=1)
        row_func2 = np.nansum(d2 - np.nanmedian(d2, axis=1, keepdims=True), axis=1)

        col_func1 = np.nansum(d1 - np.nanmedian(d1, axis=0, keepdims=True), axis=0)
        col_func2 = np.nansum(d2 - np.nanmedian(d2, axis=0, keepdims=True), axis=0)

    xcorr_rows = np.correlate(row_func1, row_func2, mode='full')
    xcorr_cols = np.correlate(col_func1, col_func2, mode='full')

    assert abs(np.argmax(xcorr_rows) - len(xcorr_rows) // 2) <= 1
    assert abs(np.argmax(xcorr_cols) - len(xcorr_cols) // 2) <= 1<|MERGE_RESOLUTION|>--- conflicted
+++ resolved
@@ -95,11 +95,7 @@
         aligned = new_image.aligned_images
         assert new_image.upstream_images == ptf_reference_images
         assert len(aligned) == len(ptf_reference_images)
-<<<<<<< HEAD
-        assert np.array_equal(aligned[index].data, ptf_reference_images[index].data_bg)
-=======
         assert np.array_equal(aligned[index].data, ptf_reference_images[index].data_bgsub)
->>>>>>> 8b4a87c8
         ref = ptf_reference_images[index]
 
         # check that images are aligned properly
@@ -123,11 +119,7 @@
             loaded_image = session.scalars(sa.select(Image).where(Image.id == new_image.id)).first()
             assert loaded_image is not None
             assert len(loaded_image.aligned_images) == len(ptf_reference_images)
-<<<<<<< HEAD
-            assert np.array_equal(loaded_image.aligned_images[-1].data, ptf_reference_images[-1].data_bg)
-=======
             assert np.array_equal(loaded_image.aligned_images[-1].data, ptf_reference_images[-1].data_bgsub)
->>>>>>> 8b4a87c8
 
             # check that images are aligned properly
             for image in loaded_image.aligned_images:
