import os
import pathlib
import random
import time
import subprocess
import warnings

import numpy as np

import astropy.table
import astropy.wcs.utils

from util import ldac
from util.exceptions import SubprocessFailure
from util.util import read_fits_image, save_fits_image_file
from util.logger import SCLogger
import improc.scamp
import improc.tools

from models.base import FileOnDiskMixin
from models.provenance import Provenance
from models.image import Image
from models.source_list import SourceList
from models.background import Background
from models.enums_and_bitflags import string_to_bitflag, flag_image_bits_inverse

from pipeline.data_store import DataStore
from pipeline.parameters import Parameters
from pipeline.detection import Detector
from improc.bitmask_tools import dilate_bitflag


class ParsImageAligner(Parameters):
    def __init__(self, **kwargs):
        super().__init__()

        self.method = self.add_par(
            'method',
            'swarp',
            str,
            'Alignment method.  Currently only swarp is supported',
            critical=True,
        )

        self.to_index = self.add_par(
            'to_index',
            'last',
            str,
            'How to choose the index of image to align to. Can choose "first" or "last" (default). ',
            critical=True,
        )

        self.max_arcsec_residual = self.add_par(
            'max_arcsec_residual',
            0.2,
            float,
            'Maximum residual in arcseconds, along both RA and Dec (i.e. not a radial residual),  '
            'for the WCS solution to be considered successful.  Used in SCAMP only. ',
            critical=True,
        )

        self.crossid_radius = self.add_par(
            'crossid_radius',
            2.0,
            float,
            'The radius in arcseconds for the initial SCAMP match (not the final solution).  Used in SCAMP only. ',
            critical=True,
        )

        self.max_sources_to_use = self.add_par(
            'max_sources_to_use',
            2000,
            int,
            'If specified, if the number of objects in sources is larger than this number, '
            'tell SCAMP to only use this many sources for the initial match.  '
            '(This makes the initial match go faster.)  Used in SCAMP only. ',
            critical=True,
        )

        self.min_frac_matched = self.add_par(
            'min_frac_matched',
            0.1,
            float,
            'SCAMP must be able to match at least this fraction of min(number of sources, number of catalog objects) '
            'for the match to be considered good.  Used in SCAMP only. ',
            critical=True,
        )

        self.min_matched = self.add_par(
            'min_matched',
            10,
            int,
            'SCAMP must be able to match at least this many objects for the match to be considered good.  '
            'Used in SCAMP only. ',
            critical=True,
        )

        self.scamp_timeout = self.add_par(
            'scamp_timeout',
            60,
            int,
            'Timeout in seconds for SCAMP to run.  Used in SCAMP only. ',
            critical=False,
        )

        self.swarp_timeout = self.add_par(
            'swarp_timeout',
            60,
            int,
            'Timeout in seconds for SWARP to run.  Used in SWARP only. ',
            critical=False,
        )

        self.enforce_no_new_attrs = True
        self.override( kwargs )

    def get_process_name(self):
        return 'alignment'


class ImageAligner:
    temp_images = []

    @classmethod
    def cleanup_temp_images( cls ):
        for im in cls.temp_images:
            im.remove_data_from_disk()
            for file in im.get_fullpath(as_list=True):
                if file is not None and os.path.isfile( file ):
                    raise RuntimeError( f'Failed to clean up {file}' )

        cls.temp_images = []

    def __init__( self, **kwargs ):
        self.pars = ParsImageAligner( **kwargs )

    @staticmethod
    def image_source_warped_to_target(image, target):
        """Create a new Image object from the source and target images.
        Most image attributes are from the source image, but the coordinates
        (and corners) are taken from the target image.

        The image type is Warped and the bitflag is 0, with the upstream bitflag
        set to the bitflags of the source and target.

        Parameters
        ----------
        image: Image
            The source image to be warped.
        target: Image
            The target image to which the source image will be warped.

        Returns
        -------
        warpedim: Image
            A new Image object.  NOTE: the image has not yet actually
            been warped!  This method doesn't do the warping, it just
            sets up the structure.  The image data in warpedim is just a
            copy of what was in image.  The ra, dec, and four corner
            attributes are copied from target (to which the image will
            be warped when the image is actually warped).

        """
        warpedim = Image.copy_image(image)
        for att in ['ra', 'dec']:
            setattr(warpedim, att, getattr(target, att))
            for corner in ['00', '01', '10', '11']:
                setattr(warpedim, f'{att}_corner_{corner}', getattr(target, f'{att}_corner_{corner}'))

        warpedim.calculate_coordinates()
        warpedim.zp = image.zp  # zp not available when loading from DB (zp.image_id doesn't point to warpedim)
        # TODO: are the WorldCoordinates also included? Are they valid for the warped image?
        # --> warpedim should get a copy of target.wcs

        warpedim.type = 'Warped'
        warpedim.bitflag = 0
        warpedim._upstream_bitflag = 0
        warpedim._upstream_bitflag |= image.bitflag
        warpedim._upstream_bitflag |= target.bitflag

        return warpedim

    def _align_swarp( self, image, target, sources, target_sources ):
        """Use scamp and swarp to align image to target.

        Parameters
        ---------
          image: Image
            The image to be warped.  Must be saved on disk (and perhaps
            to the database?) so that image.get_fullpath() will work.
            Assumes that the weight image will be 0 everywhere flags is
            non-0.  (This is the case for a weight image created by
            pipeline/preprocessing.)

          target: Image
            The target image we're aligning with.

          sources: SourceList
            A SourceList from the image, with good RA/Dec values.
            Assumed to be in sextrfits format.

          target_sources: SourceList
            A SourceList from the other image to which this image should
            be aligned, with good RA/Dec values.  Assumed to be in
            sextrfits format.

        Returns
        -------
          Image
            An Image with the warped image data.  image, header, weight, and flags are all populated.

        """
        tmppath = pathlib.Path( image.temp_path )
        tmpname = ''.join( random.choices( 'abcdefghijlkmnopqrstuvwxyz', k=10 ) )

        tmpimagecat = tmppath / f'{tmpname}_image.sources.fits'
        tmptargetcat = tmppath / f'{tmpname}_target.sources.fits'
        tmpim = tmppath / f'{tmpname}_image.fits'
        tmpflags = tmppath / f'{tmpname}_flags.fits'
        tmpbg = tmppath / f'{tmpname}_bg.fits'

        outim = tmppath / f'{tmpname}_warped.image.fits'
        outwt = tmppath / f'{tmpname}_warped.weight.fits'
        outfl = tmppath / f'{tmpname}_warped.flags.fits'
        outbg = tmppath / f'{tmpname}_warped.bg.fits'
        outimhead = tmppath / f'{tmpname}_warped.image.head'
        outflhead = tmppath / f'{tmpname}_warped.flags.head'
        outbghead = tmppath / f'{tmpname}_warped.bg.head'
        swarp_vmem_dir = tmppath /f'{tmpname}_vmem'

        # Writing this all out because several times I've looked at code
        # like this elsewhere and wondered why the heck it was doing what
        # it did, and had to think about it and dig through SWarp
        # documentation to figure out why it was doing what I wanted.
        #
        # SWarp will normally align a bunch of images to the first
        # image, cropping them, and summing them, which is more (and
        # less) than what we want.  In order to get it to align a single
        # image to another single image, we rely on behavior that's
        # mentioned almost as an afterthought in the SWarp manual: "To
        # implement the unusual output features required, one must write
        # a coadd.head ASCII file that contains a custom anisotropic
        # scaling matrix."  Practically speaking, we put the WCS that we
        # want the output image to have into <outim>.head.  SWarp will
        # then warp the input image so that the requested WCS will be
        # the right one for the warped image.
        #
        # We *could* just put the target image's WCS in the coadd.head
        # file, and then swarp the source image.  However, that spatial
        # transformation is the combination of two transformation
        # functions (from the source image to RA/Dec via its WCS, and
        # then from RA/Dec to the target image WCS).  It may be that the
        # Gaia WCSes we use nowadays are good enough for this, but we
        # can do better by making a *direct* transformation between the
        # two images.  To this end, we use the *source image's* source
        # list as the catalog, and use Scamp to calculate the
        # transformation necessary from the target image to the source
        # image.  The resultant WCS is now a WCS for the target image,
        # only it's using the RA/Decs calculated from the pixel
        # positions in the image's source list.  We then tell SWarp to
        # warp the source image so that it has this new WCS, and that
        # will warp the pixels so that they will give all the objects on
        # the source image the same RA/Dec that they have right now,
        # only using the WCS that was derived for the target
        # image... meaning the source image has been aligned with the
        # target image.  There is one more wrinkle: we have to tell
        # SWarp the shape of the output image, since it will default
        # to the shape of the input image.  But, we want it to have
        # the shape of the target image.
        #
        # (This mode of operation is not well-documented in the SWarp
        # manual, which assumes most people want to coadd with cropping,
        # or align to some sort of absolute RA/Dec projection, but it
        # works!)

        try:
            # For everything to work as described above, we need the
            # "sources" object to have current ra and dec (X_WORLD and
            # Y_WORLD) fields based on image's current wcs, as this will
            # be serving as the faux-astrometric-reference catalog for
            # scamp.

            imagewcs = image.wcs
            imskyco = imagewcs.wcs.pixel_to_world( sources.x, sources.y )
            # ...the choice of a numpy recarray is inconvenient here, since
            # adding a column requires making a new datatype, copying data, etc.
            # Take the shortcut of using astropy.table.Table.  (Could also use Pandas.)
            datatab = astropy.table.Table( sources.data )
            datatab['X_WORLD'] = imskyco.ra.deg
            datatab['Y_WORLD'] = imskyco.dec.deg
            # TODO: the astropy doc says this returns the pixel scale along
            # each axis in the same units as the WCS yields.  Can we assume
            # that the WCS is always yielding degrees?
            pixsc = astropy.wcs.utils.proj_plane_pixel_scales( imagewcs.wcs ).mean()
            datatab['ERRA_WORLD'] = sources.errx * pixsc
            datatab['ERRB_WORLD'] = sources.erry * pixsc
            flux, dflux = sources.apfluxadu()
            datatab['MAG'] = -2.5 * np.log10( flux ) + image.zp.zp
            # TODO: Issue #251
            datatab['MAG'] += image.zp.get_aper_cor( sources.aper_rads[0] )
            datatab['MAGERR'] = 1.0857 * dflux / flux

            # Convert from numpy convention to FITS convention and write
            # out LDAC files for scamp to chew on.
            datatab = SourceList._convert_to_sextractor_for_saving( datatab )
            targetdat = astropy.table.Table( SourceList._convert_to_sextractor_for_saving( target_sources.data ) )
            ldac.save_table_as_ldac( datatab, tmpimagecat, imghdr=sources.info, overwrite=True )
            ldac.save_table_as_ldac( targetdat, tmptargetcat, imghdr=target_sources.info, overwrite=True )

            # Scamp it up
            swarp_fodder_wcs = improc.scamp.solve_wcs_scamp(
                tmptargetcat,
                tmpimagecat,
                magkey='MAG',
                magerrkey='MAGERR',
                crossid_radius=self.pars.crossid_radius,
                max_sources_to_use=self.pars.max_sources_to_use,
                min_frac_matched=self.pars.min_frac_matched,
                min_matched=self.pars.min_matched,
                max_arcsec_residual=self.pars.max_arcsec_residual,
                timeout=self.pars.swarp_timeout,
            )

            # Write out the .head file that swarp will use to figure out what to do
            hdr = swarp_fodder_wcs.to_header()
            hdr['NAXIS'] = 2
            hdr['NAXIS1'] = target.data.shape[1]
            hdr['NAXIS2'] = target.data.shape[0]
            hdr.tofile( outimhead )
            hdr.tofile( outflhead )
            hdr.tofile( outbghead )

            # Warp the image
            # TODO : support single image with image, weight, flags in
            #  different HDUs.  Right now, the code below assumes that
            #  image, weight, and flags are each single-HDU FITS files.
            #  (I hope swarp is smart enough that you could do
            #  imagepat[1] to get HDU 1, but I don't know if that's the
            #  case.)
            if image.filepath_extensions is None:
                raise NotImplementedError( "Only separate image/weight/flags images currently supported." )
            impaths = image.get_fullpath( as_list=True )
            imdex = image.filepath_extensions.index( '.image.fits' )
            wtdex = image.filepath_extensions.index( '.weight.fits' )
            fldex = image.filepath_extensions.index( '.flags.fits' )

            # For swarp to work right, the header of image must have the
            # WCS we assumed it had when calculating the transformation
            # with scamp above.
            # (TODO: I think I can get away with writing a head file and
            # putting in a symbolic link for the full FITS, instead of
            # copying the FITS data as here.  Look into that.)

            hdr = image.header.copy()
            improc.tools.strip_wcs_keywords(hdr)
            hdr.update(imagewcs.wcs.to_header())
            if image.bg is None:
                # to avoid this warning, consider adding a "zero" background object to the image
                warnings.warn("No background image found. Using original image data.")
                data = image.data
            else:
<<<<<<< HEAD
                data = image.data_bg
=======
                data = image.data_bgsub
>>>>>>> 8b4a87c8

            save_fits_image_file(tmpim, data, hdr, extname=None, single_file=False)
            save_fits_image_file(tmpflags, image.flags, hdr, extname=None, single_file=False)

            swarp_vmem_dir.mkdir( exist_ok=True, parents=True )

            command = [ 'swarp', tmpim,
                        '-IMAGEOUT_NAME', outim,
                        '-WEIGHTOUT_NAME', outwt,
                        '-SUBTRACT_BACK', 'N',
                        '-RESAMPLE_DIR', FileOnDiskMixin.temp_path,
                        '-VMEM_DIR', swarp_vmem_dir,
                        # '-VMEM_DIR', '/tmp',
                        '-WEIGHT_TYPE', 'MAP_WEIGHT',
                        '-WEIGHT_IMAGE', impaths[wtdex],
                        '-RESCALE_WEIGHTS', 'N',
                        '-VMEM_MAX', '1024',
                        '-MEM_MAX', '1024',
                        '-WRITE_XML', 'N' ]

            t0 = time.perf_counter()
            res = subprocess.run(command, capture_output=True, timeout=self.pars.swarp_timeout)
            t1 = time.perf_counter()
            SCLogger.debug( f"swarp of image took {t1-t0:.2f} seconds" )
            if res.returncode != 0:
                raise SubprocessFailure( res )

            # do the same for flags
            command = ['swarp', tmpflags,
                       '-IMAGEOUT_NAME', outfl,
                       '-RESAMPLING_TYPE', 'NEAREST',
                       '-SUBTRACT_BACK', 'N',
                       '-RESAMPLE_DIR', FileOnDiskMixin.temp_path,
                       '-VMEM_DIR', swarp_vmem_dir,
                       # '-VMEM_DIR', '/tmp',
                       '-VMEM_MAX', '1024',
                       '-MEM_MAX', '1024',
                       '-WRITE_XML', 'N']

            t0 = time.perf_counter()
            res = subprocess.run(command, capture_output=True, timeout=self.pars.swarp_timeout)
            t1 = time.perf_counter()
            SCLogger.debug(f"swarp of flags took {t1 - t0:.2f} seconds")
            if res.returncode != 0:
                raise SubprocessFailure(res)

            warpedim = self.image_source_warped_to_target(image, target)

            warpedim.data, warpedim.header = read_fits_image( outim, output="both" )
            # TODO: either make this not a hardcoded header value, or verify
            #  that we've constructed these images to have these hardcoded values
            #  (which would probably be a mistake, since it a priori assumes two amps).
            #  Issue #216
            for att in ['SATURATA', 'SATURATB']:
                if att in image.header:
                    warpedim.header[att] = image.header[att]

            warpedim.weight = read_fits_image(outwt)
            warpedim.flags = read_fits_image(outfl)
            warpedim.flags = np.rint(warpedim.flags).astype(np.uint16)  # convert back to integers

            # warp the background noise image:
            if image.bg is not None:
                bg = Background(
                    value=0,
                    noise=image.bg.noise,
                    format=image.bg.format,
                    method=image.bg.method,
                    _bitflag=image.bg._bitflag,
                    image=warpedim,
                    provenance=image.bg.provenance,
                    provenance_id=image.bg.provenance_id,
                )
                # TODO: what about polynomial model backgrounds?
                if image.bg.format == 'map':
                    save_fits_image_file(tmpbg, image.bg.variance, hdr, extname=None, single_file=False)
                    command = ['swarp', tmpbg,
                               '-IMAGEOUT_NAME', outbg,
                               '-SUBTRACT_BACK', 'N',
                               '-RESAMPLE_DIR', FileOnDiskMixin.temp_path,
                               '-VMEM_DIR', swarp_vmem_dir,
                               # '-VMEM_DIR', '/tmp',
                               '-VMEM_MAX', '1024',
                               '-MEM_MAX', '1024',
                               '-WRITE_XML', 'N']

                    t0 = time.perf_counter()
                    res = subprocess.run(command, capture_output=True, timeout=self.pars.swarp_timeout)
                    t1 = time.perf_counter()
                    SCLogger.debug(f"swarp of background took {t1 - t0:.2f} seconds")
                    if res.returncode != 0:
                        raise SubprocessFailure(res)

                    bg.variance = read_fits_image(outbg, output='data')
                    bg.counts = np.zeros_like(bg.variance)

                warpedim.bg = bg

            # re-calculate the source list and PSF for the warped image
            extractor = Detector()
            extractor.pars.override(sources.provenance.parameters['sources'], ignore_addons=True)
            warpedsrc, warpedpsf, _, _ = extractor.extract_sources(warpedim)
            warpedim.sources = warpedsrc
            warpedim.psf = warpedpsf

            prov = Provenance(
                code_version=image.provenance.code_version,
                process='extraction',
                parameters=extractor.pars.get_critical_pars(),
                upstreams=[image.provenance],
            )
            warpedim.sources.provenance = prov
            warpedim.sources.provenance_id = prov.id
            warpedim.psf.provenance = prov
            warpedim.psf.provenance_id = prov.id

            # expand bad pixel mask to allow for warping that smears the badness
            warpedim.flags = dilate_bitflag(warpedim.flags, iterations=1)  # use the default structure

            # warpedim.flags = np.zeros( warpedim.weight.shape, dtype=np.uint16 )  # Do I want int16 or uint16?
            # TODO : a good cutoff for this weight
            #  For most images I've seen, no image
            #  will have a pixel with noise above 100000,
            #  hence the 1e-10.

            oob_bitflag = string_to_bitflag( 'out of bounds', flag_image_bits_inverse)
            warpedim.flags[ np.logical_and(warpedim.flags == 0, warpedim.weight < 1e-10)] = oob_bitflag

            return warpedim

        finally:
            tmpimagecat.unlink( missing_ok=True )
            tmptargetcat.unlink( missing_ok=True )
            tmpim.unlink( missing_ok=True )
            tmpflags.unlink( missing_ok=True )
            tmpbg.unlink( missing_ok=True )
            outim.unlink( missing_ok=True )
            outwt.unlink( missing_ok=True )
            outfl.unlink( missing_ok=True )
            outbg.unlink( missing_ok=True )
            outimhead.unlink( missing_ok=True )
            outflhead.unlink( missing_ok=True )
            outbghead.unlink( missing_ok=True )
            for f in swarp_vmem_dir.iterdir():
                f.unlink()
            swarp_vmem_dir.rmdir()

    def run( self, source_image, target_image ):
        """Warp source image so that it is aligned with target image.

        If the source_image and target_image are the same, will just create
        a copy of the same image data in a new Image object.

        Parameters
        ----------
          source_image: Image
             An Image that will get warped.  Image must have
             already been through astrometric and photometric calibration.
             Will use the sources, wcs, and zp attributes attached to
             the Image object.

          target_image: Image
             An image to which the source_image will be aligned.
             Will use the sources and wcs fields attributes attached to
             the Image object.

        Returns
        -------
          DataStore
            A new DataStore (that is not either of the input DataStores)
            whose image field holds the aligned image.  Extraction, etc.
            has not been run.

        """
        # Make sure we have what we need
        source_sources = source_image.sources
        if source_sources is None:
            raise RuntimeError( f'Image {source_image.id} has no sources' )
        source_wcs = source_image.wcs
        if source_wcs is None:
            raise RuntimeError( f'Image {source_image.id} has no wcs' )
        source_zp = source_image.zp
        if source_zp is None:
            raise RuntimeError( f'Image {source_image.id} has no zp' )

        target_sources = target_image.sources
        if target_sources is None:
            raise RuntimeError( f'Image {target_image.id} has no sources' )
        target_wcs = target_image.wcs
        if target_wcs is None:
            raise RuntimeError( f'Image {target_image.id} has no wcs' )

        if target_image == source_image:
            warped_image = Image.copy_image( source_image )
            warped_image.type = 'Warped'
            if source_image.bg is None:
                warnings.warn("No background image found. Using original image data.")
                warped_image.data = source_image.data
                warped_image.bg = None  # this will be a problem later if you need to coadd the images!
            else:
<<<<<<< HEAD
                warped_image.data = source_image.data_bg
=======
                warped_image.data = source_image.data_bgsub
>>>>>>> 8b4a87c8
                # make a copy of the background object but with zero mean
                bg = Background(
                    value=0,
                    noise=source_image.bg.noise,
                    format=source_image.bg.format,
                    method=source_image.bg.method,
                    _bitflag=source_image.bg._bitflag,
                    image=warped_image,
                    provenance=source_image.bg.provenance,
                    provenance_id=source_image.bg.provenance_id,
                )
                if bg.format == 'map':
                    bg.counts = np.zeros_like(warped_image.data)
                    bg.variance = source_image.bg.variance
                warped_image.bg = bg

            warped_image.psf = source_image.psf
            warped_image.zp = source_image.zp
            warped_image.wcs = source_image.wcs
            # TODO: what about SourceList?
            # TODO: should these objects be copies of the products, or references to the same objects?
        else:  # Do the warp
            if self.pars.method == 'swarp':
                SCLogger.debug( 'Aligning with swarp' )
                if ( source_sources.format != 'sextrfits' ) or ( target_sources.format != 'sextrfits' ):
                    raise RuntimeError( f'swarp ImageAligner requires sextrfits sources' )
                warped_image = self._align_swarp(source_image, target_image, source_sources, target_sources)
            else:
                raise ValueError( f'alignment method {self.pars.method} is unknown' )

        warped_image.provenance = Provenance(
            code_version=source_image.provenance.code_version,
            process='alignment',
            parameters=self.pars.get_critical_pars(),
            upstreams=[
                source_image.provenance,
                source_sources.provenance,
                source_wcs.provenance,
                source_zp.provenance,
                target_image.provenance,
                target_sources.provenance,
                target_wcs.provenance,
            ],  # this does not really matter since we are not going to save this to DB!
        )
        warped_image.provenance_id = warped_image.provenance.id  # make sure this is filled even if not saved to DB
        warped_image.info['original_image_id'] = source_image.id
        warped_image.info['original_image_filepath'] = source_image.filepath  # verification of aligned images
        warped_image.info['alignment_parameters'] = self.pars.get_critical_pars()

        upstream_bitflag = source_image.bitflag
        upstream_bitflag |= target_image.bitflag
        upstream_bitflag |= source_sources.bitflag
        upstream_bitflag |= target_sources.bitflag
        upstream_bitflag |= source_wcs.bitflag
        upstream_bitflag |= target_wcs.bitflag
        upstream_bitflag |= source_zp.bitflag

        warped_image._upstream_bitflag = upstream_bitflag

        return warped_image
<|MERGE_RESOLUTION|>--- conflicted
+++ resolved
@@ -359,11 +359,7 @@
                 warnings.warn("No background image found. Using original image data.")
                 data = image.data
             else:
-<<<<<<< HEAD
-                data = image.data_bg
-=======
                 data = image.data_bgsub
->>>>>>> 8b4a87c8
 
             save_fits_image_file(tmpim, data, hdr, extname=None, single_file=False)
             save_fits_image_file(tmpflags, image.flags, hdr, extname=None, single_file=False)
@@ -564,11 +560,7 @@
                 warped_image.data = source_image.data
                 warped_image.bg = None  # this will be a problem later if you need to coadd the images!
             else:
-<<<<<<< HEAD
-                warped_image.data = source_image.data_bg
-=======
                 warped_image.data = source_image.data_bgsub
->>>>>>> 8b4a87c8
                 # make a copy of the background object but with zero mean
                 bg = Background(
                     value=0,
