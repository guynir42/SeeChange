--- conflicted
+++ resolved
@@ -60,11 +60,6 @@
                 raise ValueError(
                     f'Cannot find a reference image corresponding to the datastore inputs: {ds.get_inputs()}'
                 )
-
-<<<<<<< HEAD
-            sub_image = Image.from_new_and_ref(image, )
-            sub_image.data = image.data - ref.data  # TODO: implement the subtraction algorithm here
-=======
             sub_image = Image.from_ref_and_new(ref, image)
             # TODO: implement the subtraction algorithm here
             #  I put in a really stupid workaround becuase for some reason
@@ -74,7 +69,6 @@
             #  I have a feeling this will be solved when we insert the
             #  alignment phase into the subtraction. See issue #128
             sub_image.data = image.data[:100, :100] - ref.data[:100, :100]
->>>>>>> e8d5426e
             if sub_image.provenance is None:
                 sub_image.provenance = prov
             else:
