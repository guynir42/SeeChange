--- conflicted
+++ resolved
@@ -55,11 +55,7 @@
                 raise ValueError(f'Cannot find an image corresponding to the datastore inputs: {ds.get_inputs()}')
 
             # look for a reference that has to do with the current image
-<<<<<<< HEAD
-            ref = ds.get_reference_entry(session=session)
-=======
             ref = ds.get_reference(session=session)
->>>>>>> e283d804
             if ref is None:
                 raise ValueError(
                     f'Cannot find a reference image corresponding to the datastore inputs: {ds.get_inputs()}'
@@ -72,7 +68,7 @@
             #  and some extra rows and columns that need to be trimmed).
             #  I have a feeling this will be solved when we insert the
             #  alignment phase into the subtraction. See issue #128
-            sub_image.data = image.data[:100, :100] - ref.image.data[:100, :100]
+            sub_image.data = image.data[:100, :100] - ref.data[:100, :100]
             if sub_image.provenance is None:
                 sub_image.provenance = prov
             else:
