--- conflicted
+++ resolved
@@ -231,11 +231,7 @@
                     ds.sub_image = ds.image
                     ds.image = ds.sub_image.new_image  # back-fill the image from the sub_image
 
-<<<<<<< HEAD
-                prov = ds.get_provenance(self.pars.get_process_name(), self.pars.get_critical_pars(), session=session)
-=======
                 prov = ds.get_provenance('detection', self.pars.get_critical_pars(), session=session)
->>>>>>> 8ac1ce13
 
                 detections = ds.get_detections(prov, session=session)
 
