import time
import warnings
import numpy as np

from scipy import signal

from astropy.table import Table

from improc.photometry import iterative_cutouts_photometry
from improc.tools import make_gaussian

from models.cutouts import Cutouts
from models.measurements import Measurements
from models.enums_and_bitflags import BitFlagConverter, BadnessConverter

from pipeline.parameters import Parameters
from pipeline.data_store import DataStore

from util.util import parse_session, env_as_bool


class ParsMeasurer(Parameters):
    def __init__(self, **kwargs):
        super().__init__()

        self.annulus_radii = self.add_par(
            'annulus_radii',
            [7.5, 10.0],
            list,
            'Inner and outer radii of the annulus. '
        )

        self.annulus_units = self.add_par(
            'annulus_units',
            'pixels',
            str,
            'Units for the annulus radii. Can be pixels or fwhm. '
            'This describes the units of the annulus_radii input. '
            'Use "pixels" to make a constant annulus, or "fwhm" to '
            'adjust the annulus size for each image based on the PSF width. '
        )

        self.use_annulus_for_centroids = self.add_par(
            'use_annulus_for_centroids',
            True,
            bool,
            'Use the local background measurements via an annulus to adjust the centroids and second moments. '
        )

        self.analytical_cuts = self.add_par(
            'analytical_cuts',
            ['negatives', 'bad pixels', 'offsets', 'filter bank', 'bad_flag'],
            [list],
            'Which kinds of analytic cuts are used to give scores to this measurement. '
        )

        self.outlier_sigma = self.add_par(
            'outlier_sigma',
            3.0,
            float,
            'How many times the local background RMS for each pixel counts '
            'as being a negative or positive outlier pixel. '
        )

        self.bad_pixel_radius = self.add_par(
            'bad_pixel_radius',
            3.0,
            float,
            'Radius in pixels for the bad pixel cut. '
        )

        self.bad_pixel_exclude = self.add_par(
            'bad_pixel_exclude',
            [],
            list,
            'List of strings of the bad pixel types to exclude from the bad pixel cut. '
            'The same types are ignored when running photometry. '
        )

        self.bad_flag_exclude = self.add_par(
            'bad_flag_exclude',
            [],
            list,
            'List of strings of the bad flag types (i.e., bitflag) to exclude from the bad flag cut. '
            'This includes things like image saturation, too many sources, etc. '
        )

        self.streak_filter_angle_step = self.add_par(
            'streak_filter_angle_step',
            5.0,
            float,
            'Step in degrees for the streaks filter bank. '
        )

        self.width_filter_multipliers = self.add_par(
            'width_filter_multipliers',
            [0.25, 2.0, 5.0, 10.0],
            list,
            'Multipliers of the PSF width to use as matched filter templates'
            'to compare against the real width (x1.0) when running psf width filter. '
        )

        self.thresholds = self.add_par(
            'thresholds',
            {
                'negatives': 0.3,
                'bad pixels': 1,
                'offsets': 5.0,
                'filter bank': 1,
                'bad_flag': 1,
            },
            dict,
            'Failure thresholds for the disqualifier scores. '
            'If the score is higher than (or equal to) the threshold, the measurement is marked as bad. '
        )

        self.deletion_thresholds = self.add_par(
            'deletion_thresholds',
            None,
            (dict, None),
            'Deletion thresholds for the disqualifier scores. '
            'If the score is higher than (or equal to) the threshold, the measurement is not saved. ',
            critical=False
        )

        self.association_radius = self.add_par(
            'association_radius',
            2.0,
            float,
            'Radius in arcseconds to associate measurements with an object. '
        )

        self._enforce_no_new_attrs = True

        self.override(kwargs)

    def get_process_name(self):
        return 'measuring'


class Measurer:
    def __init__(self, **kwargs):
        self.pars = ParsMeasurer(**kwargs)

        # this is useful for tests, where we can know if
        # the object did any work or just loaded from DB or datastore
        self.has_recalculated = False

        self._filter_bank = None  # store an array of filters to match against the cutouts
        self._filter_psf_fwhm = None  # recall the FWHM used to produce this filter bank, recalculate if it changes

    def run(self, *args, **kwargs):
        """Go over the cutouts from an image and measure all sorts of things
        for each cutout: photometry (flux, centroids), etc.

        Returns a DataStore object with the products of the processing.
        """
        self.has_recalculated = False
        try:  # first make sure we get back a datastore, even an empty one
            if isinstance(args[0], Cutouts):
                args, kwargs, session = parse_session(*args, **kwargs)
                ds = DataStore()
                ds.cutouts = args[0]
                ds.detections = ds.cutouts.sources
                ds.sub_image = ds.detections.image
                ds.image = ds.sub_image.new_image
            else:
                ds, session = DataStore.from_args(*args, **kwargs)
        except Exception as e:
            return DataStore.catch_failure_to_parse(e, *args)

        try:
            t_start = time.perf_counter()
            if env_as_bool('SEECHANGE_TRACEMALLOC'):
                import tracemalloc
                tracemalloc.reset_peak()  # start accounting for the peak memory usage from here

            self.pars.do_warning_exception_hangup_injection_here()

            # get the provenance for this step:
            prov = ds.get_provenance('measuring', self.pars.get_critical_pars(), session=session)

            detections = ds.get_detections(session=session)
            if detections is None:
                raise ValueError(f'Cannot find a source list corresponding to the datastore inputs: {ds.get_inputs()}')

            cutouts = ds.get_cutouts(session=session)
            if cutouts is None:
                raise ValueError(f'Cannot find cutouts corresponding to the datastore inputs: {ds.get_inputs()}')

            # try to find some measurements in memory or in the database:
            measurements_list = ds.get_measurements(prov, session=session)

            # note that if measurements_list is found, there will not be an all_measurements appended to datastore!
            if measurements_list is None or len(measurements_list) == 0:  # must create a new list of Measurements
                self.has_recalculated = True
<<<<<<< HEAD
=======
                # use the latest source list in the data store,
                # or load using the provenance given in the
                # data store's upstream_provs, or just use
                # the most recent provenance for "detection"
                detections = ds.get_detections(session=session)

                if detections is None:
                    raise ValueError(f'Cannot find a source list corresponding to the datastore inputs: {ds.get_inputs()}')

                cutouts = ds.get_cutouts(session=session)
                if cutouts is not None:
                    cutouts.load_all_co_data()
>>>>>>> 0cbe1ef1

                # prepare the filter bank for this batch of cutouts
                if self._filter_psf_fwhm is None or self._filter_psf_fwhm != cutouts.sources.image.get_psf().fwhm_pixels:
                    self.make_filter_bank(cutouts.co_dict["source_index_0"]["sub_data"].shape[0], cutouts.sources.image.get_psf().fwhm_pixels)

                # go over each cutouts object and produce a measurements object
                measurements_list = []
                for key, co_subdict in cutouts.co_dict.items():
                    m = Measurements(cutouts=cutouts)
                    m.index_in_sources = int(key[13:]) # grab just the number from "source_index_xxx"

                    m.best_aperture = cutouts.sources.best_aper_num

                    m.center_x_pixel = cutouts.sources.x[m.index_in_sources]  # These will be rounded by Measurements.__setattr__
                    m.center_y_pixel = cutouts.sources.y[m.index_in_sources]

                    m.aper_radii = cutouts.sources.image.new_image.zp.aper_cor_radii  # zero point corrected aperture radii

                    ignore_bits = 0
                    for badness in self.pars.bad_pixel_exclude:
                        ignore_bits |= 2 ** BitFlagConverter.convert(badness)

                    # remove the bad pixels that we want to ignore
                    flags = co_subdict['sub_flags'].astype('uint16') & ~np.array(ignore_bits).astype('uint16')

                    annulus_radii_pixels = self.pars.annulus_radii
                    if self.pars.annulus_units == 'fwhm':
                        fwhm = cutouts.source.image.get_psf().fwhm_pixels
                        annulus_radii_pixels = [rad * fwhm for rad in annulus_radii_pixels]

                    # TODO: consider if there are any additional parameters that photometry needs
                    output = iterative_cutouts_photometry(
                        co_subdict['sub_data'],
                        co_subdict['sub_weight'],
                        flags,
                        radii=m.aper_radii,
                        annulus=annulus_radii_pixels,
                        local_bg=self.pars.use_annulus_for_centroids,
                    )

                    m.flux_apertures = output['fluxes']
                    m.flux_apertures_err = [np.sqrt(output['variance']) * norm for norm in output['normalizations']]
                    m.aper_radii = output['radii']
                    m.area_apertures = output['areas']
                    m.bkg_mean = output['background']
                    m.bkg_std = np.sqrt(output['variance'])
                    m.bkg_pix = output['n_pix_bg']
                    m.offset_x = output['offset_x']
                    m.offset_y = output['offset_y']
                    m.width = (output['major'] + output['minor']) / 2
                    m.elongation = output['elongation']
                    m.position_angle = output['angle']

                    # update the coordinates using the centroid offsets
                    x = m.center_x_pixel + m.offset_x
                    y = m.center_y_pixel + m.offset_y
                    ra, dec = m.cutouts.sources.image.new_image.wcs.wcs.pixel_to_world_values(x, y)
                    m.ra = float(ra)
                    m.dec = float(dec)
                    m.calculate_coordinates()

                    # PSF photometry:
                    # Two options: use the PSF flux from ZOGY, or use the new image PSF to measure the flux.
                    # TODO: this is currently commented out since I don't know how to normalize this flux
                    # if c.sub_psfflux is not None and c.sub_psffluxerr is not None:
                    #     ix = int(np.round(m.offset_x + c.sub_data.shape[1] // 2))
                    #     iy = int(np.round(m.offset_y + c.sub_data.shape[0] // 2))
                    #
                    #     # when offsets are so big it really doesn't matter what we put here, it will fail the cuts
                    #     if ix < 0 or ix >= c.sub_psfflux.shape[1] or iy < 0 or iy >= c.sub_psfflux.shape[0]:
                    #         m.flux_psf = np.nan
                    #         m.flux_psf_err = np.nan
                    #         m.area_psf = np.nan
                    #     else:
                    #         m.flux_psf = c.sub_psfflux[iy, ix]
                    #         m.flux_psf_err = c.sub_psffluxerr[iy, ix]
                    #         psf = c.sources.image.get_psf()
                    #         m.area_psf = np.nansum(psf.get_clip(c.x, c.y))
                    # else:
                    if np.isnan(ra) or np.isnan(dec):
                        flux = np.nan
                        fluxerr = np.nan
                        area = np.nan
                    else:
                        flux, fluxerr, area = m.get_flux_at_point(ra, dec, aperture='psf')
                    m.flux_psf = flux
                    m.flux_psf_err = fluxerr
                    m.area_psf = area

                    # update the provenance
                    m.provenance = prov
                    m.provenance_id = prov.id

                    # Apply analytic cuts to each stamp image, to rule out artefacts.
                    m.disqualifier_scores = {}
                    if m.bkg_mean != 0 and m.bkg_std > 0.1:
                        norm_data = (m.sub_nandata - m.bkg_mean) / m.bkg_std  # normalize
                    else:
<<<<<<< HEAD
                        # only provide this warning if the offset is within the image
                        # otherwise, this measurement is never going to pass any cuts
                        # and we don't want to spam the logs with this warning
                        if (
                                abs(m.offset_x) < m.cutouts.sub_data.shape[1] and
                                abs(m.offset_y) < m.cutouts.sub_data.shape[0]
                        ):
                            warnings.warn(f'Background mean= {m.bkg_mean}, std= {m.bkg_std}, normalization skipped!')
                        norm_data = c.sub_nandata  # no good background measurement, do not normalize!
=======
                        warnings.warn(f'Background mean= {m.bkg_mean}, std= {m.bkg_std}, normalization skipped!')
                        norm_data = m.sub_nandata  # no good background measurement, do not normalize!
>>>>>>> 0cbe1ef1

                    positives = np.sum(norm_data > self.pars.outlier_sigma)
                    negatives = np.sum(norm_data < -self.pars.outlier_sigma)
                    if negatives == 0:
                        m.disqualifier_scores['negatives'] = 0.0
                    elif positives == 0:
                        m.disqualifier_scores['negatives'] = 1.0
                    else:
                        m.disqualifier_scores['negatives'] = negatives / positives

                    x, y = np.meshgrid(range(m.sub_data.shape[0]), range(m.sub_data.shape[1]))
                    x = x - m.sub_data.shape[1] // 2 - m.offset_x
                    y = y - m.sub_data.shape[0] // 2 - m.offset_y
                    r = np.sqrt(x ** 2 + y ** 2)
                    bad_pixel_inclusion = r <= self.pars.bad_pixel_radius + 0.5
                    m.disqualifier_scores['bad pixels'] = np.sum(flags[bad_pixel_inclusion] > 0)

                    norm_data_no_nans = norm_data.copy()
                    norm_data_no_nans[np.isnan(norm_data)] = 0

                    filter_scores = []
                    for template in self._filter_bank:
                        filter_scores.append(np.max(signal.correlate(abs(norm_data_no_nans), template, mode='same')))

                    m.disqualifier_scores['filter bank'] = np.argmax(filter_scores)

                    offset = np.sqrt(m.offset_x ** 2 + m.offset_y ** 2)
                    m.disqualifier_scores['offsets'] = offset

                    # TODO: add additional disqualifiers

<<<<<<< HEAD
=======
                    m._upstream_bitflag = 0
                    m._upstream_bitflag |= cutouts.bitflag

                    ignore_bits = 0
                    for badness in self.pars.bad_flag_exclude:
                        ignore_bits |= 2 ** BadnessConverter.convert(badness)

                    m.disqualifier_scores['bad_flag'] = np.bitwise_and(
                        np.array(m.bitflag).astype('uint64'),
                        ~np.array(ignore_bits).astype('uint64'),
                    )

>>>>>>> 0cbe1ef1
                    # make sure disqualifier scores don't have any numpy types
                    for k, v in m.disqualifier_scores.items():
                        if isinstance(v, np.number):
                            m.disqualifier_scores[k] = v.item()

                    measurements_list.append(m)

                saved_measurements = []
                for m in measurements_list:
                    # regardless of wether we created these now, or loaded from DB,
                    # the bitflag should be updated based on the most recent data
                    m._upstream_bitflag = 0
                    m._upstream_bitflag |= m.cutouts.bitflag

                    ignore_bits = 0
                    for badness in self.pars.bad_flag_exclude:
                        ignore_bits |= 2 ** BadnessConverter.convert(badness)

                    m.disqualifier_scores['bad_flag'] = int(np.bitwise_and(
                        np.array(m.bitflag).astype('uint64'),
                        ~np.array(ignore_bits).astype('uint64'),
                    ))

                    threshold_comparison = self.compare_measurement_to_thresholds(m)
                    if threshold_comparison != "delete":  # all disqualifiers are below threshold
                        m.is_bad = threshold_comparison == "bad"
                        saved_measurements.append(m)

                # add the resulting measurements to the data store
                ds.all_measurements = measurements_list  # debugging only
                ds.failed_measurements = [m for m in measurements_list if m not in saved_measurements]  # debugging only
                ds.measurements = saved_measurements  # only keep measurements that passed the disqualifiers cuts.
                ds.sub_image.measurements = saved_measurements

            ds.runtimes['measuring'] = time.perf_counter() - t_start
            if env_as_bool('SEECHANGE_TRACEMALLOC'):
                import tracemalloc
                ds.memory_usages['measuring'] = tracemalloc.get_traced_memory()[1] / 1024 ** 2  # in MB

        except Exception as e:
            ds.catch_exception(e)
        finally:  # make sure datastore is returned to be used in the next step
            return ds

    def make_filter_bank(self, imsize, psf_fwhm):
        """Make a filter bank matching the PSF width.

        Parameters
        ----------
        imsize: int
            The size of the image cutouts, which is also the size of the filters. # TODO: allow smaller filters?
        psf_fwhm : float
            The FWHM of the PSF in pixels.
        """
        psf_sigma = psf_fwhm / 2.355  # convert FWHM to sigma
        templates = []
        templates.append(make_gaussian(imsize=imsize, sigma_x=psf_sigma, sigma_y=psf_sigma, norm=2))

        # narrow gaussian to trigger on cosmic rays, wider templates for extended sources
        for multiplier in self.pars.width_filter_multipliers:
            templates.append(
                make_gaussian(imsize=imsize, sigma_x=psf_sigma * multiplier, sigma_y=psf_sigma * multiplier, norm=2)
            )

        # add some streaks:
        (y, x) = np.meshgrid(range(-(imsize // 2), imsize // 2 + 1), range(-(imsize // 2), imsize // 2 + 1))
        for angle in np.arange(-90.0, 90.0, self.pars.streak_filter_angle_step):

            if abs(angle) == 90:
                d = np.abs(x)  # distance from line
            else:
                a = np.tan(np.radians(angle))
                b = 0  # impact parameter is zero for centered streak
                d = np.abs(a * x - y + b) / np.sqrt(1 + a ** 2)  # distance from line
            streak = (1 / np.sqrt(2.0 * np.pi) / psf_sigma) * np.exp(
                -0.5 * d ** 2 / psf_sigma ** 2
            )
            streak /= np.sqrt(np.sum(streak ** 2))  # verify that the template is normalized

            templates.append(streak)

        self._filter_bank = templates
        self._filter_psf_fwhm = psf_fwhm

    def compare_measurement_to_thresholds(self, m):
        """Compare measurement disqualifiers of a Measurements object to the thresholds set for 
        this measurer object.

        Inputs:
          - m : a Measurements object to be compared

        returns one of three strings to indicate the result
          - "ok"     : All disqualifiers below both thresholds
          - "bad"    : Some disqualifiers above mark_thresh but all 
                       below deletion_thresh
          - "delete" : Some disqualifiers above deletion_thresh
        
        """
        passing_status = "ok"

        mark_thresh = m.provenance.parameters["thresholds"] # thresholds above which measurement is marked 'bad'
        deletion_thresh = ( mark_thresh if self.pars.deletion_thresholds is None
                           else self.pars.deletion_thresholds )

        combined_keys = np.unique(list(mark_thresh.keys()) + list(deletion_thresh.keys())) # unique keys from both
        for key in combined_keys:
            if deletion_thresh.get(key) is not None and m.disqualifier_scores[key] >= deletion_thresh[key]:
                passing_status =  "delete"
                break
            if mark_thresh.get(key) is not None and m.disqualifier_scores[key] >= mark_thresh[key]:
                passing_status = "bad" # no break because another key could trigger "delete"

        return passing_status<|MERGE_RESOLUTION|>--- conflicted
+++ resolved
@@ -187,6 +187,8 @@
             cutouts = ds.get_cutouts(session=session)
             if cutouts is None:
                 raise ValueError(f'Cannot find cutouts corresponding to the datastore inputs: {ds.get_inputs()}')
+            else:
+                cutouts.load_all_co_data()
 
             # try to find some measurements in memory or in the database:
             measurements_list = ds.get_measurements(prov, session=session)
@@ -194,21 +196,6 @@
             # note that if measurements_list is found, there will not be an all_measurements appended to datastore!
             if measurements_list is None or len(measurements_list) == 0:  # must create a new list of Measurements
                 self.has_recalculated = True
-<<<<<<< HEAD
-=======
-                # use the latest source list in the data store,
-                # or load using the provenance given in the
-                # data store's upstream_provs, or just use
-                # the most recent provenance for "detection"
-                detections = ds.get_detections(session=session)
-
-                if detections is None:
-                    raise ValueError(f'Cannot find a source list corresponding to the datastore inputs: {ds.get_inputs()}')
-
-                cutouts = ds.get_cutouts(session=session)
-                if cutouts is not None:
-                    cutouts.load_all_co_data()
->>>>>>> 0cbe1ef1
 
                 # prepare the filter bank for this batch of cutouts
                 if self._filter_psf_fwhm is None or self._filter_psf_fwhm != cutouts.sources.image.get_psf().fwhm_pixels:
@@ -307,7 +294,6 @@
                     if m.bkg_mean != 0 and m.bkg_std > 0.1:
                         norm_data = (m.sub_nandata - m.bkg_mean) / m.bkg_std  # normalize
                     else:
-<<<<<<< HEAD
                         # only provide this warning if the offset is within the image
                         # otherwise, this measurement is never going to pass any cuts
                         # and we don't want to spam the logs with this warning
@@ -316,11 +302,7 @@
                                 abs(m.offset_y) < m.cutouts.sub_data.shape[0]
                         ):
                             warnings.warn(f'Background mean= {m.bkg_mean}, std= {m.bkg_std}, normalization skipped!')
-                        norm_data = c.sub_nandata  # no good background measurement, do not normalize!
-=======
-                        warnings.warn(f'Background mean= {m.bkg_mean}, std= {m.bkg_std}, normalization skipped!')
                         norm_data = m.sub_nandata  # no good background measurement, do not normalize!
->>>>>>> 0cbe1ef1
 
                     positives = np.sum(norm_data > self.pars.outlier_sigma)
                     negatives = np.sum(norm_data < -self.pars.outlier_sigma)
@@ -352,21 +334,6 @@
 
                     # TODO: add additional disqualifiers
 
-<<<<<<< HEAD
-=======
-                    m._upstream_bitflag = 0
-                    m._upstream_bitflag |= cutouts.bitflag
-
-                    ignore_bits = 0
-                    for badness in self.pars.bad_flag_exclude:
-                        ignore_bits |= 2 ** BadnessConverter.convert(badness)
-
-                    m.disqualifier_scores['bad_flag'] = np.bitwise_and(
-                        np.array(m.bitflag).astype('uint64'),
-                        ~np.array(ignore_bits).astype('uint64'),
-                    )
-
->>>>>>> 0cbe1ef1
                     # make sure disqualifier scores don't have any numpy types
                     for k, v in m.disqualifier_scores.items():
                         if isinstance(v, np.number):
