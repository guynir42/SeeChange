import os
import time
import warnings
import numpy as np

from scipy import signal

from improc.photometry import iterative_cutouts_photometry
from improc.tools import make_gaussian

from models.cutouts import Cutouts
from models.measurements import Measurements
from models.enums_and_bitflags import BitFlagConverter

from pipeline.parameters import Parameters
from pipeline.data_store import DataStore

from util.util import parse_session


class ParsMeasurer(Parameters):
    def __init__(self, **kwargs):
        super().__init__()

        self.annulus_radii = self.add_par(
            'annulus_radii',
            [7.5, 10.0],
            list,
            'Inner and outer radii of the annulus. '
        )

        self.annulus_units = self.add_par(
            'annulus_units',
            'pixels',
            str,
            'Units for the annulus radii. Can be pixels or fwhm. '
            'This describes the units of the annulus_radii input. '
            'Use "pixels" to make a constant annulus, or "fwhm" to '
            'adjust the annulus size for each image based on the PSF width. '
        )

        # TODO: should we choose the "best aperture" using the config, or should each Image have its own aperture?
        self.chosen_aperture = self.add_par(
            'chosen_aperture',
            0,
            [str, int],
            'The aperture radius that is used for photometry. '
            'Choose either the index in the aperture_radii list, '
            'the string "psf", or the string "auto" to choose '
            'the best aperture in each image separately. '
        )

        self.analytical_cuts = self.add_par(
            'analytical_cuts',
            ['negatives', 'bad pixels', 'offsets', 'filter bank'],
            [list],
            'Which kinds of analytic cuts are used to give scores to this measurement. '
        )

        self.outlier_sigma = self.add_par(
            'outlier_sigma',
            3.0,
            float,
            'How many times the local background RMS for each pixel counts '
            'as being a negative or positive outlier pixel. '
        )

        self.bad_pixel_radius = self.add_par(
            'bad_pixel_radius',
            3.0,
            float,
            'Radius in pixels for the bad pixel cut. '
        )

        self.bad_pixel_exclude = self.add_par(
            'bad_pixel_exclude',
            [],
            list,
            'List of strings of the bad pixel types to exclude from the bad pixel cut. '
            'The same types are ignored when running photometry. '
        )

        self.streak_filter_angle_step = self.add_par(
            'streak_filter_angle_step',
            5.0,
            float,
            'Step in degrees for the streaks filter bank. '
        )

        self.width_filter_multipliers = self.add_par(
            'width_filter_multipliers',
            [0.25, 2.0, 5.0, 10.0],
            list,
            'Multipliers of the PSF width to use as matched filter templates'
            'to compare against the real width (x1.0) when running psf width filter. '
        )

        self.thresholds = self.add_par(
            'thresholds',
            {
                'negatives': 0.3,
                'bad pixels': 1,
                'offsets': 5.0,
                'filter bank': 1,
            },
            dict,
            'Thresholds for the disqualifier scores. '
            'If the score is higher than (or equal to) the threshold, the measurement is disqualified. '
        )

        self.association_radius = self.add_par(
            'association_radius',
            2.0,
            float,
            'Radius in arcseconds to associate measurements with an object. '
        )

        self._enforce_no_new_attrs = True

        self.override(kwargs)

    def get_process_name(self):
        return 'measuring'


class Measurer:
    def __init__(self, **kwargs):
        self.pars = ParsMeasurer(**kwargs)

        # this is useful for tests, where we can know if
        # the object did any work or just loaded from DB or datastore
        self.has_recalculated = False

        self._filter_bank = None  # store an array of filters to match against the cutouts
        self._filter_psf_fwhm = None  # recall the FWHM used to produce this filter bank, recalculate if it changes

    def run(self, *args, **kwargs):
        """Go over the cutouts from an image and measure all sorts of things
        for each cutout: photometry (flux, centroids), etc.

        Returns a DataStore object with the products of the processing.
        """
        self.has_recalculated = False
<<<<<<< HEAD
        try:  # first make sure we get back a datastore, even an empty one
            # most likely to get a Cutouts object or list of Cutouts
            if isinstance(args[0], Cutouts):
                new_args = [args[0]]  # make it a list if we got a single Cutouts object for some reason
                new_args += list(args[1:])
                args = tuple(new_args)

            if isinstance(args[0], list) and all([isinstance(c, Cutouts) for c in args[0]]):
                args, kwargs, session = parse_session(*args, **kwargs)
                ds = DataStore()
                ds.cutouts = args[0]
                ds.detections = ds.cutouts[0].sources
                ds.sub_image = ds.detections.image
                ds.image = ds.sub_image.new_image
            else:
                ds, session = DataStore.from_args(*args, **kwargs)
        except Exception as e:
            return DataStore.catch_failure_to_parse(e, *args)

        try:
            t_start = time.perf_counter()
            if os.getenv('SEECHANGE_TRACEMALLOC') == '1':
                import tracemalloc
                tracemalloc.reset_peak()  # start accounting for the peak memory usage from here

            self.pars.do_warning_exception_hangup_injection_here()

            # get the provenance for this step:
            prov = ds.get_provenance(self.pars.get_process_name(), self.pars.get_critical_pars(), session=session)

            # try to find some measurements in memory or in the database:
            measurements_list = ds.get_measurements(prov, session=session)

            # note that if measurements_list is found, there will not be an all_measurements appended to datastore!
            if measurements_list is None or len(measurements_list) == 0:  # must create a new list of Measurements
                self.has_recalculated = True
                # use the latest source list in the data store,
                # or load using the provenance given in the
                # data store's upstream_provs, or just use
                # the most recent provenance for "detection"
                detections = ds.get_detections(session=session)

                if detections is None:
                    raise ValueError(f'Cannot find a source list corresponding to the datastore inputs: {ds.get_inputs()}')

                cutouts = ds.get_cutouts(session=session)

                # prepare the filter bank for this batch of cutouts
                if self._filter_psf_fwhm is None or self._filter_psf_fwhm != cutouts[0].sources.image.get_psf().fwhm_pixels:
                    self.make_filter_bank(cutouts[0].sub_data.shape[0], cutouts[0].sources.image.get_psf().fwhm_pixels)

                # go over each cutouts object and produce a measurements object
                measurements_list = []
                for i, c in enumerate(cutouts):
                    m = Measurements(cutouts=c)
                    # make sure to remember which cutout belongs to this measurement,
                    # before either of them is in the DB and then use the cutouts_id instead
                    m._cutouts_list_index = i

                    m.aper_radii = c.sources.image.new_image.zp.aper_cor_radii  # zero point corrected aperture radii

                    ignore_bits = 0
                    for badness in self.pars.bad_pixel_exclude:
                        ignore_bits |= 2 ** BitFlagConverter.convert(badness)

                    # remove the bad pixels that we want to ignore
                    flags = c.sub_flags.astype('uint16') & ~np.array(ignore_bits).astype('uint16')

                    annulus_radii_pixels = self.pars.annulus_radii
                    if self.pars.annulus_units == 'fwhm':
                        annulus_radii_pixels = [rad * c.source.image.get_psf().fwhm_pixels for rad in annulus_radii_pixels]

                    # TODO: consider if there are any additional parameters that photometry needs
                    output = iterative_cutouts_photometry(
                        c.sub_data,
                        c.sub_weight,
                        flags,
                        m.psf,
                        radii=m.aper_radii,
                        annulus=annulus_radii_pixels,
=======

        # get the provenance for this step:
        prov = ds.get_provenance(self.pars.get_process_name(), self.pars.get_critical_pars(), session=session)

        # try to find some measurements in memory or in the database:
        measurements_list = ds.get_measurements(prov, session=session)

        # note that if measurements_list is found, there will not be an all_measurements appended to datastore!
        if measurements_list is None or len(measurements_list) == 0:  # must create a new list of Measurements
            self.has_recalculated = True
            # use the latest source list in the data store,
            # or load using the provenance given in the
            # data store's upstream_provs, or just use
            # the most recent provenance for "detection"
            detections = ds.get_detections(session=session)

            if detections is None:
                raise ValueError(f'Cannot find a source list corresponding to the datastore inputs: {ds.get_inputs()}')

            cutouts = ds.get_cutouts(session=session)

            # prepare the filter bank for this batch of cutouts
            if self._filter_psf_fwhm is None or self._filter_psf_fwhm != cutouts[0].sources.image.get_psf().fwhm_pixels:
                self.make_filter_bank(cutouts[0].sub_data.shape[0], cutouts[0].sources.image.get_psf().fwhm_pixels)

            # go over each cutouts object and produce a measurements object
            measurements_list = []
            for i, c in enumerate(cutouts):
                m = Measurements(cutouts=c)
                # make sure to remember which cutout belongs to this measurement,
                # before either of them is in the DB and then use the cutouts_id instead
                m._cutouts_list_index = i

                m.aper_radii = c.sources.image.new_image.zp.aper_cor_radii  # zero point corrected aperture radii

                ignore_bits = 0
                for badness in self.pars.bad_pixel_exclude:
                    ignore_bits |= 2 ** BitFlagConverter.convert(badness)

                # remove the bad pixels that we want to ignore
                # NOTE : this was throwing a RuntimeWarning, which was causing tests to
                #  fail; not sure why they didn't fail before.  (New version of numpy?  Dunno.)
                #  There were nans present; not sure whether those should be set to
                #    "bad pixel" or "out of bounds" (could be either), so choosing "bad pixel".
                #  Put in "casting='unsafe'" to take care of this.
                # if np.any( np.isnan( c.sub_flags ) ):
                #     import pdb; pdb.set_trace()
                #     pass
                # c.sub_flags[ np.isnan( c.sub_flags ) ] = BitFlagConverter.convert( "bad pixel" )
                flags = c.sub_flags.astype('uint16') & ~np.array(ignore_bits).astype('uint16')

                annulus_radii_pixels = self.pars.annulus_radii
                if self.pars.annulus_units == 'fwhm':
                    annulus_radii_pixels = [rad * c.source.image.get_psf().fwhm_pixels for rad in annulus_radii_pixels]

                # TODO: consider if there are any additional parameters that photometry needs
                output = iterative_cutouts_photometry(
                    c.sub_data,
                    c.sub_weight,
                    flags,
                    m.psf,
                    radii=m.aper_radii,
                    annulus=annulus_radii_pixels,
                )

                m.flux_psf = output['psf_flux']
                m.flux_psf_err = output['psf_err']
                m.area_psf = output['psf_area']
                m.flux_apertures = output['fluxes']
                m.flux_apertures_err = [np.sqrt(output['variance'] * a) for a in output['areas']]  # TODO: add source noise??
                m.aper_radii = output['radii']
                m.area_apertures = output['areas']
                m.background = output['background']
                m.background_err = np.sqrt(output['variance'])
                m.offset_x = output['offset_x']
                m.offset_y = output['offset_y']
                m.width = (output['major'] + output['minor']) / 2
                m.elongation = output['elongation']
                m.position_angle = output['angle']

                if self.pars.chosen_aperture == 'auto':
                    raise NotImplementedError('Automatic aperture selection is not yet implemented.')
                if self.pars.chosen_aperture == 'psf':
                    ap_index = -1
                elif isinstance(self.pars.chosen_aperture, int):
                    ap_index = self.pars.chosen_aperture
                else:
                    raise ValueError(
                        f'Invalid value "{self.pars.chosen_aperture}" for chosen_aperture in the measuring parameters.'
>>>>>>> 6342f78e
                    )

                    m.flux_psf = output['psf_flux']
                    m.flux_psf_err = output['psf_err']
                    m.area_psf = output['psf_area']
                    m.flux_apertures = output['fluxes']
                    m.flux_apertures_err = [np.sqrt(output['variance'] * a) for a in output['areas']]  # TODO: add source noise??
                    m.aper_radii = output['radii']
                    m.area_apertures = output['areas']
                    m.background = output['background']
                    m.background_err = np.sqrt(output['variance'])
                    m.offset_x = output['offset_x']
                    m.offset_y = output['offset_y']
                    m.width = (output['major'] + output['minor']) / 2
                    m.elongation = output['elongation']
                    m.position_angle = output['angle']

                    if self.pars.chosen_aperture == 'auto':
                        raise NotImplementedError('Automatic aperture selection is not yet implemented.')
                    if self.pars.chosen_aperture == 'psf':
                        ap_index = -1
                    elif isinstance(self.pars.chosen_aperture, int):
                        ap_index = self.pars.chosen_aperture
                    else:
                        raise ValueError(
                            f'Invalid value "{self.pars.chosen_aperture}" for chosen_aperture in the measuring parameters.'
                        )
                    m.best_aperture = ap_index

                    m.provenance = prov
                    m.provenance_id = prov.id

                    # Apply analytic cuts to each stamp image, to rule out artefacts.
                    m.disqualifier_scores = {}
                    if m.background != 0 and m.background_err > 0.1:
                        norm_data = (c.sub_nandata - m.background) / m.background_err  # normalize
                    else:
                        warnings.warn(f'Background mean= {m.background}, std= {m.background_err}, normalization skipped!')
                        norm_data = c.sub_nandata  # no good background measurement, do not normalize!

                    positives = np.sum(norm_data > self.pars.outlier_sigma)
                    negatives = np.sum(norm_data < -self.pars.outlier_sigma)
                    if negatives == 0:
                        m.disqualifier_scores['negatives'] = 0.0
                    elif positives == 0:
                        m.disqualifier_scores['negatives'] = 1.0
                    else:
                        m.disqualifier_scores['negatives'] = negatives / positives

                    x, y = np.meshgrid(range(c.sub_data.shape[0]), range(c.sub_data.shape[1]))
                    x = x - c.sub_data.shape[1] // 2 - m.offset_x
                    y = y - c.sub_data.shape[0] // 2 - m.offset_y
                    r = np.sqrt(x ** 2 + y ** 2)
                    bad_pixel_inclusion = r <= self.pars.bad_pixel_radius + 0.5
                    m.disqualifier_scores['bad pixels'] = np.sum(flags[bad_pixel_inclusion] > 0)

                    norm_data_no_nans = norm_data.copy()
                    norm_data_no_nans[np.isnan(norm_data)] = 0

                    filter_scores = []
                    for template in self._filter_bank:
                        filter_scores.append(np.max(signal.correlate(abs(norm_data_no_nans), template, mode='same')))

                    m.disqualifier_scores['filter bank'] = np.argmax(filter_scores)

                    offset = np.sqrt(m.offset_x ** 2 + m.offset_y ** 2)
                    m.disqualifier_scores['offsets'] = offset

                    # TODO: add additional disqualifiers

                    # make sure disqualifier scores don't have any numpy types
                    for k, v in m.disqualifier_scores.items():
                        if isinstance(v, np.number):
                            m.disqualifier_scores[k] = v.item()

                    measurements_list.append(m)

                saved_measurements = []
                for m in measurements_list:
                    if m.passes():  # all disqualifiers are below threshold
                        saved_measurements.append(m)

                # add the resulting measurements to the data store
                ds.all_measurements = measurements_list  # debugging only
                ds.failed_measurements = [m for m in measurements_list if m not in saved_measurements]  # debugging only
                ds.measurements = saved_measurements  # only keep measurements that passed the disqualifiers cuts.
                ds.sub_image.measurements = saved_measurements

            ds.runtimes['measuring'] = time.perf_counter() - t_start
            if os.getenv('SEECHANGE_TRACEMALLOC') == '1':
                import tracemalloc
                ds.memory_usages['measuring'] = tracemalloc.get_traced_memory()[1] / 1024 ** 2  # in MB

        except Exception as e:
            ds.catch_exception(e)
        finally:  # make sure datastore is returned to be used in the next step
            return ds

    def make_filter_bank(self, imsize, psf_fwhm):
        """Make a filter bank matching the PSF width.

        Parameters
        ----------
        imsize: int
            The size of the image cutouts, which is also the size of the filters. # TODO: allow smaller filters?
        psf_fwhm : float
            The FWHM of the PSF in pixels.
        """
        psf_sigma = psf_fwhm / 2.355  # convert FWHM to sigma
        templates = []
        templates.append(make_gaussian(imsize=imsize, sigma_x=psf_sigma, sigma_y=psf_sigma, norm=2))

        # narrow gaussian to trigger on cosmic rays, wider templates for extended sources
        for multiplier in self.pars.width_filter_multipliers:
            templates.append(
                make_gaussian(imsize=imsize, sigma_x=psf_sigma * multiplier, sigma_y=psf_sigma * multiplier, norm=2)
            )

        # add some streaks:
        (y, x) = np.meshgrid(range(-(imsize // 2), imsize // 2 + 1), range(-(imsize // 2), imsize // 2 + 1))
        for angle in np.arange(-90.0, 90.0, self.pars.streak_filter_angle_step):

            if abs(angle) == 90:
                d = np.abs(x)  # distance from line
            else:
                a = np.tan(np.radians(angle))
                b = 0  # impact parameter is zero for centered streak
                d = np.abs(a * x - y + b) / np.sqrt(1 + a ** 2)  # distance from line
            streak = (1 / np.sqrt(2.0 * np.pi) / psf_sigma) * np.exp(
                -0.5 * d ** 2 / psf_sigma ** 2
            )
            streak /= np.sqrt(np.sum(streak ** 2))  # verify that the template is normalized

            templates.append(streak)

        self._filter_bank = templates
        self._filter_psf_fwhm = psf_fwhm
<|MERGE_RESOLUTION|>--- conflicted
+++ resolved
@@ -141,7 +141,6 @@
         Returns a DataStore object with the products of the processing.
         """
         self.has_recalculated = False
-<<<<<<< HEAD
         try:  # first make sure we get back a datastore, even an empty one
             # most likely to get a Cutouts object or list of Cutouts
             if isinstance(args[0], Cutouts):
@@ -222,97 +221,6 @@
                         m.psf,
                         radii=m.aper_radii,
                         annulus=annulus_radii_pixels,
-=======
-
-        # get the provenance for this step:
-        prov = ds.get_provenance(self.pars.get_process_name(), self.pars.get_critical_pars(), session=session)
-
-        # try to find some measurements in memory or in the database:
-        measurements_list = ds.get_measurements(prov, session=session)
-
-        # note that if measurements_list is found, there will not be an all_measurements appended to datastore!
-        if measurements_list is None or len(measurements_list) == 0:  # must create a new list of Measurements
-            self.has_recalculated = True
-            # use the latest source list in the data store,
-            # or load using the provenance given in the
-            # data store's upstream_provs, or just use
-            # the most recent provenance for "detection"
-            detections = ds.get_detections(session=session)
-
-            if detections is None:
-                raise ValueError(f'Cannot find a source list corresponding to the datastore inputs: {ds.get_inputs()}')
-
-            cutouts = ds.get_cutouts(session=session)
-
-            # prepare the filter bank for this batch of cutouts
-            if self._filter_psf_fwhm is None or self._filter_psf_fwhm != cutouts[0].sources.image.get_psf().fwhm_pixels:
-                self.make_filter_bank(cutouts[0].sub_data.shape[0], cutouts[0].sources.image.get_psf().fwhm_pixels)
-
-            # go over each cutouts object and produce a measurements object
-            measurements_list = []
-            for i, c in enumerate(cutouts):
-                m = Measurements(cutouts=c)
-                # make sure to remember which cutout belongs to this measurement,
-                # before either of them is in the DB and then use the cutouts_id instead
-                m._cutouts_list_index = i
-
-                m.aper_radii = c.sources.image.new_image.zp.aper_cor_radii  # zero point corrected aperture radii
-
-                ignore_bits = 0
-                for badness in self.pars.bad_pixel_exclude:
-                    ignore_bits |= 2 ** BitFlagConverter.convert(badness)
-
-                # remove the bad pixels that we want to ignore
-                # NOTE : this was throwing a RuntimeWarning, which was causing tests to
-                #  fail; not sure why they didn't fail before.  (New version of numpy?  Dunno.)
-                #  There were nans present; not sure whether those should be set to
-                #    "bad pixel" or "out of bounds" (could be either), so choosing "bad pixel".
-                #  Put in "casting='unsafe'" to take care of this.
-                # if np.any( np.isnan( c.sub_flags ) ):
-                #     import pdb; pdb.set_trace()
-                #     pass
-                # c.sub_flags[ np.isnan( c.sub_flags ) ] = BitFlagConverter.convert( "bad pixel" )
-                flags = c.sub_flags.astype('uint16') & ~np.array(ignore_bits).astype('uint16')
-
-                annulus_radii_pixels = self.pars.annulus_radii
-                if self.pars.annulus_units == 'fwhm':
-                    annulus_radii_pixels = [rad * c.source.image.get_psf().fwhm_pixels for rad in annulus_radii_pixels]
-
-                # TODO: consider if there are any additional parameters that photometry needs
-                output = iterative_cutouts_photometry(
-                    c.sub_data,
-                    c.sub_weight,
-                    flags,
-                    m.psf,
-                    radii=m.aper_radii,
-                    annulus=annulus_radii_pixels,
-                )
-
-                m.flux_psf = output['psf_flux']
-                m.flux_psf_err = output['psf_err']
-                m.area_psf = output['psf_area']
-                m.flux_apertures = output['fluxes']
-                m.flux_apertures_err = [np.sqrt(output['variance'] * a) for a in output['areas']]  # TODO: add source noise??
-                m.aper_radii = output['radii']
-                m.area_apertures = output['areas']
-                m.background = output['background']
-                m.background_err = np.sqrt(output['variance'])
-                m.offset_x = output['offset_x']
-                m.offset_y = output['offset_y']
-                m.width = (output['major'] + output['minor']) / 2
-                m.elongation = output['elongation']
-                m.position_angle = output['angle']
-
-                if self.pars.chosen_aperture == 'auto':
-                    raise NotImplementedError('Automatic aperture selection is not yet implemented.')
-                if self.pars.chosen_aperture == 'psf':
-                    ap_index = -1
-                elif isinstance(self.pars.chosen_aperture, int):
-                    ap_index = self.pars.chosen_aperture
-                else:
-                    raise ValueError(
-                        f'Invalid value "{self.pars.chosen_aperture}" for chosen_aperture in the measuring parameters.'
->>>>>>> 6342f78e
                     )
 
                     m.flux_psf = output['psf_flux']
